/*
 * Copyright (C) 2013 The Android Open Source Project
 *
 * Licensed under the Apache License, Version 2.0 (the "License");
 * you may not use this file except in compliance with the License.
 * You may obtain a copy of the License at
 *
 *      http://www.apache.org/licenses/LICENSE-2.0
 *
 * Unless required by applicable law or agreed to in writing, software
 * distributed under the License is distributed on an "AS IS" BASIS,
 * WITHOUT WARRANTIES OR CONDITIONS OF ANY KIND, either express or implied.
 * See the License for the specific language governing permissions and
 * limitations under the License.
 */

#include <string.h>
#include "JNIHelpers.h"
#include "utils/log.h"
#include "utils/math.h"
#include "webp/format_constants.h"

#include "FrameSequence_webp.h"

#define WEBP_DEBUG 0

////////////////////////////////////////////////////////////////////////////////
// Frame sequence
////////////////////////////////////////////////////////////////////////////////

static uint32_t GetLE32(const uint8_t* const data) {
    return MKFOURCC(data[0], data[1], data[2], data[3]);
}

// Returns true if the frame covers full canvas.
static bool isFullFrame(const WebPIterator& frame, int canvasWidth, int canvasHeight) {
    return (frame.width == canvasWidth && frame.height == canvasHeight);
}

// Returns true if the rectangle defined by 'frame' contains pixel (x, y).
static bool FrameContainsPixel(const WebPIterator& frame, int x, int y) {
    const int left = frame.x_offset;
    const int right = left + frame.width;
    const int top = frame.y_offset;
    const int bottom = top + frame.height;
    return x >= left && x < right && y >= top && y < bottom;
}

// Construct mIsKeyFrame array.
void FrameSequence_webp::constructDependencyChain() {
    const size_t frameCount = getFrameCount();
    mIsKeyFrame = new bool[frameCount];
    const int canvasWidth = getWidth();
    const int canvasHeight = getHeight();

    WebPIterator prev;
    WebPIterator curr;

    // Note: WebPDemuxGetFrame() uses base-1 counting.
    int ok = WebPDemuxGetFrame(mDemux, 1, &curr);
    ALOG_ASSERT(ok, "Could not retrieve frame# 0");
    mIsKeyFrame[0] = true;  // 0th frame is always a key frame.
    for (size_t i = 1; i < frameCount; i++) {
        prev = curr;
        ok = WebPDemuxGetFrame(mDemux, i + 1, &curr);  // Get ith frame.
        ALOG_ASSERT(ok, "Could not retrieve frame# %d", i);

        if ((!curr.has_alpha || curr.blend_method == WEBP_MUX_NO_BLEND) &&
                isFullFrame(curr, canvasWidth, canvasHeight)) {
            mIsKeyFrame[i] = true;
        } else {
            mIsKeyFrame[i] = (prev.dispose_method == WEBP_MUX_DISPOSE_BACKGROUND) &&
                    (isFullFrame(prev, canvasWidth, canvasHeight) || mIsKeyFrame[i - 1]);
        }
    }
    WebPDemuxReleaseIterator(&prev);
    WebPDemuxReleaseIterator(&curr);

#if WEBP_DEBUG
    ALOGD("Dependency chain:");
    for (size_t i = 0; i < frameCount; i++) {
        ALOGD("Frame# %zu: %s", i, mIsKeyFrame[i] ? "Key frame" : "NOT a key frame");
    }
#endif
}

FrameSequence_webp::FrameSequence_webp(Stream* stream)
        : mDemux(NULL)
<<<<<<< HEAD
        , mIsKeyFrame(NULL)
        , mRawByteBuffer(NULL) {
    if (stream->getRawBuffer() != NULL) {
        mData.size = stream->getRawBufferSize();
        mData.bytes = stream->getRawBufferAddr();
        mRawByteBuffer = stream->getRawBuffer();
    } else {
        // Read RIFF header to get file size.
        uint8_t riff_header[RIFF_HEADER_SIZE];
        if (stream->read(riff_header, RIFF_HEADER_SIZE) != RIFF_HEADER_SIZE) {
            ALOGE("WebP header load failed");
            return;
        }
        uint32_t readSize = GetLE32(riff_header + TAG_SIZE);
        if (readSize > MAX_CHUNK_PAYLOAD) {
            ALOGE("WebP got header size too large");
            return;
        }
        mData.size = CHUNK_HEADER_SIZE + readSize;
        mData.bytes = new uint8_t[mData.size];
        memcpy((void*)mData.bytes, riff_header, RIFF_HEADER_SIZE);

        // Read rest of the bytes.
        void* remaining_bytes = (void*)(mData.bytes + RIFF_HEADER_SIZE);
        size_t remaining_size = mData.size - RIFF_HEADER_SIZE;
        if (stream->read(remaining_bytes, remaining_size) != remaining_size) {
            ALOGE("WebP full load failed");
            return;
        }
=======
        , mIsKeyFrame(NULL) {
    // Read RIFF header to get file size.
    uint8_t riff_header[RIFF_HEADER_SIZE];
    if (stream->read(riff_header, RIFF_HEADER_SIZE) != RIFF_HEADER_SIZE) {
        ALOGE("WebP header load failed");
        return;
    }
    uint32_t readSize = GetLE32(riff_header + TAG_SIZE);
    if (readSize > MAX_CHUNK_PAYLOAD) {
        ALOGE("WebP got header size too large");
        return;
    }
    mData.size = CHUNK_HEADER_SIZE + readSize;
    if(mData.size < RIFF_HEADER_SIZE) {
        ALOGE("WebP file malformed");
        return;
    }
    mData.bytes = new uint8_t[mData.size];
    memcpy((void*)mData.bytes, riff_header, RIFF_HEADER_SIZE);

    // Read rest of the bytes.
    void* remaining_bytes = (void*)(mData.bytes + RIFF_HEADER_SIZE);
    size_t remaining_size = mData.size - RIFF_HEADER_SIZE;
    if (stream->read(remaining_bytes, remaining_size) != remaining_size) {
        ALOGE("WebP full load failed");
        return;
>>>>>>> 89cdd4cb
    }

    // Construct demux.
    mDemux = WebPDemux(&mData);
    if (!mDemux) {
        ALOGE("Parsing of WebP container file failed");
        return;
    }
    mLoopCount = WebPDemuxGetI(mDemux, WEBP_FF_LOOP_COUNT);
    mFormatFlags = WebPDemuxGetI(mDemux, WEBP_FF_FORMAT_FLAGS);
#if WEBP_DEBUG
    ALOGD("FrameSequence_webp created with size = %d x %d, number of frames = %d, flags = 0x%X",
          getWidth(), getHeight(), getFrameCount(), mFormatFlags);
#endif
    constructDependencyChain();
}

FrameSequence_webp::~FrameSequence_webp() {
    WebPDemuxDelete(mDemux);
    delete[] mIsKeyFrame;
    if (mRawByteBuffer == NULL) {
        delete[] mData.bytes;
    }
}

FrameSequenceState* FrameSequence_webp::createState() const {
    return new FrameSequenceState_webp(*this);
}

////////////////////////////////////////////////////////////////////////////////
// draw helpers
////////////////////////////////////////////////////////////////////////////////

static bool willBeCleared(const WebPIterator& iter) {
    return iter.dispose_method == WEBP_MUX_DISPOSE_BACKGROUND;
}

// return true if area of 'target' completely covers area of 'covered'
static bool checkIfCover(const WebPIterator& target, const WebPIterator& covered) {
    const int covered_x_max = covered.x_offset + covered.width;
    const int target_x_max = target.x_offset + target.width;
    const int covered_y_max = covered.y_offset + covered.height;
    const int target_y_max = target.y_offset + target.height;
    return target.x_offset <= covered.x_offset
           && covered_x_max <= target_x_max
           && target.y_offset <= covered.y_offset
           && covered_y_max <= target_y_max;
}

// Clear all pixels in a line to transparent.
static void clearLine(Color8888* dst, int width) {
    memset(dst, 0, width * sizeof(*dst));  // Note: Assumes TRANSPARENT == 0x0.
}

// Copy all pixels from 'src' to 'dst'.
static void copyFrame(const Color8888* src, int srcStride, Color8888* dst, int dstStride,
        int width, int height) {
    for (int y = 0; y < height; y++) {
        memcpy(dst, src, width * sizeof(*dst));
        src += srcStride;
        dst += dstStride;
    }
}

////////////////////////////////////////////////////////////////////////////////
// Frame sequence state
////////////////////////////////////////////////////////////////////////////////

FrameSequenceState_webp::FrameSequenceState_webp(const FrameSequence_webp& frameSequence) :
        mFrameSequence(frameSequence) {
    WebPInitDecoderConfig(&mDecoderConfig);
    mDecoderConfig.output.is_external_memory = 1;
    mDecoderConfig.output.colorspace = MODE_rgbA;  // Pre-multiplied alpha mode.
    const int canvasWidth = mFrameSequence.getWidth();
    const int canvasHeight = mFrameSequence.getHeight();
    mPreservedBuffer = new Color8888[canvasWidth * canvasHeight];
}

FrameSequenceState_webp::~FrameSequenceState_webp() {
    delete[] mPreservedBuffer;
}

void FrameSequenceState_webp::initializeFrame(const WebPIterator& currIter, Color8888* currBuffer,
        int currStride, const WebPIterator& prevIter, const Color8888* prevBuffer, int prevStride) {
    const int canvasWidth = mFrameSequence.getWidth();
    const int canvasHeight = mFrameSequence.getHeight();
    const bool currFrameIsKeyFrame = mFrameSequence.isKeyFrame(currIter.frame_num - 1);

    if (currFrameIsKeyFrame) {  // Clear canvas.
        for (int y = 0; y < canvasHeight; y++) {
            Color8888* dst = currBuffer + y * currStride;
            clearLine(dst, canvasWidth);
        }
    } else {
        // Preserve previous frame as starting state of current frame.
        copyFrame(prevBuffer, prevStride, currBuffer, currStride, canvasWidth, canvasHeight);

        // Dispose previous frame rectangle to Background if needed.
        bool prevFrameCompletelyCovered =
                (!currIter.has_alpha || currIter.blend_method == WEBP_MUX_NO_BLEND) &&
                checkIfCover(currIter, prevIter);
        if ((prevIter.dispose_method == WEBP_MUX_DISPOSE_BACKGROUND) &&
                !prevFrameCompletelyCovered) {
            Color8888* dst = currBuffer + prevIter.x_offset + prevIter.y_offset * currStride;
            for (int j = 0; j < prevIter.height; j++) {
                clearLine(dst, prevIter.width);
                dst += currStride;
            }
        }
    }
}

bool FrameSequenceState_webp::decodeFrame(const WebPIterator& currIter, Color8888* currBuffer,
        int currStride, const WebPIterator& prevIter, const Color8888* prevBuffer, int prevStride) {
    Color8888* dst = currBuffer + currIter.x_offset + currIter.y_offset * currStride;
    mDecoderConfig.output.u.RGBA.rgba = (uint8_t*)dst;
    mDecoderConfig.output.u.RGBA.stride = currStride * 4;
    mDecoderConfig.output.u.RGBA.size = mDecoderConfig.output.u.RGBA.stride * currIter.height;

    const WebPData& currFrame = currIter.fragment;
    if (WebPDecode(currFrame.bytes, currFrame.size, &mDecoderConfig) != VP8_STATUS_OK) {
        return false;
    }

    const int canvasWidth = mFrameSequence.getWidth();
    const int canvasHeight = mFrameSequence.getHeight();
    const bool currFrameIsKeyFrame = mFrameSequence.isKeyFrame(currIter.frame_num - 1);
    // During the decoding of current frame, we may have set some pixels to be transparent
    // (i.e. alpha < 255). However, the value of each of these pixels should have been determined
    // by blending it against the value of that pixel in the previous frame if WEBP_MUX_BLEND was
    // specified. So, we correct these pixels based on disposal method of the previous frame and
    // the previous frame buffer.
    if (currIter.blend_method == WEBP_MUX_BLEND && !currFrameIsKeyFrame) {
        if (prevIter.dispose_method == WEBP_MUX_DISPOSE_NONE) {
            for (int y = 0; y < currIter.height; y++) {
                const int canvasY = currIter.y_offset + y;
                for (int x = 0; x < currIter.width; x++) {
                    const int canvasX = currIter.x_offset + x;
                    Color8888& currPixel = currBuffer[canvasY * currStride + canvasX];
                    // FIXME: Use alpha-blending when alpha is between 0 and 255.
                    if (!(currPixel & COLOR_8888_ALPHA_MASK)) {
                        const Color8888 prevPixel = prevBuffer[canvasY * prevStride + canvasX];
                        currPixel = prevPixel;
                    }
                }
            }
        } else {  // prevIter.dispose_method == WEBP_MUX_DISPOSE_BACKGROUND
            // Need to restore transparent pixels to as they were just after frame initialization.
            // That is:
            //   * Transparent if it belongs to previous frame rectangle <-- This is a no-op.
            //   * Pixel in the previous canvas otherwise <-- Need to restore.
            for (int y = 0; y < currIter.height; y++) {
                const int canvasY = currIter.y_offset + y;
                for (int x = 0; x < currIter.width; x++) {
                    const int canvasX = currIter.x_offset + x;
                    Color8888& currPixel = currBuffer[canvasY * currStride + canvasX];
                    // FIXME: Use alpha-blending when alpha is between 0 and 255.
                    if (!(currPixel & COLOR_8888_ALPHA_MASK)
                            && !FrameContainsPixel(prevIter, canvasX, canvasY)) {
                        const Color8888 prevPixel = prevBuffer[canvasY * prevStride + canvasX];
                        currPixel = prevPixel;
                    }
                }
            }
        }
    }
    return true;
}

long FrameSequenceState_webp::drawFrame(int frameNr,
        Color8888* outputPtr, int outputPixelStride, int previousFrameNr) {
    WebPDemuxer* demux = mFrameSequence.getDemuxer();
    ALOG_ASSERT(demux, "Cannot drawFrame, mDemux is NULL");

#if WEBP_DEBUG
    ALOGD("  drawFrame called for frame# %d, previous frame# %d", frameNr, previousFrameNr);
#endif

    const int canvasWidth = mFrameSequence.getWidth();
    const int canvasHeight = mFrameSequence.getHeight();

    // Find the first frame to be decoded.
    int start = max(previousFrameNr + 1, 0);
    int earliestRequired = frameNr;
    while (earliestRequired > start) {
        if (mFrameSequence.isKeyFrame(earliestRequired)) {
            start = earliestRequired;
            break;
        }
        earliestRequired--;
    }

    WebPIterator currIter;
    WebPIterator prevIter;
    int ok = WebPDemuxGetFrame(demux, start, &currIter);  // Get frame number 'start - 1'.
    ALOG_ASSERT(ok, "Could not retrieve frame# %d", start - 1);

    // Use preserve buffer only if needed.
    Color8888* prevBuffer = (frameNr == 0) ? outputPtr : mPreservedBuffer;
    int prevStride = (frameNr == 0) ? outputPixelStride : canvasWidth;
    Color8888* currBuffer = outputPtr;
    int currStride = outputPixelStride;

    for (int i = start; i <= frameNr; i++) {
        prevIter = currIter;
        ok = WebPDemuxGetFrame(demux, i + 1, &currIter);  // Get ith frame.
        ALOG_ASSERT(ok, "Could not retrieve frame# %d", i);
#if WEBP_DEBUG
        ALOGD("      producing frame %d (has_alpha = %d, dispose = %s, blend = %s, duration = %d)",
              i, currIter.has_alpha,
              (currIter.dispose_method == WEBP_MUX_DISPOSE_NONE) ? "none" : "background",
              (currIter.blend_method == WEBP_MUX_BLEND) ? "yes" : "no", currIter.duration);
#endif
        // We swap the prev/curr buffers as we go.
        Color8888* tmpBuffer = prevBuffer;
        prevBuffer = currBuffer;
        currBuffer = tmpBuffer;

        int tmpStride = prevStride;
        prevStride = currStride;
        currStride = tmpStride;

#if WEBP_DEBUG
        ALOGD("            prev = %p, curr = %p, out = %p, tmp = %p",
              prevBuffer, currBuffer, outputPtr, mPreservedBuffer);
#endif
        // Process this frame.
        initializeFrame(currIter, currBuffer, currStride, prevIter, prevBuffer, prevStride);

        if (i == frameNr || !willBeCleared(currIter)) {
            if (!decodeFrame(currIter, currBuffer, currStride, prevIter, prevBuffer, prevStride)) {
                ALOGE("Error decoding frame# %d", i);
                return -1;
            }
        }
    }

    if (outputPtr != currBuffer) {
        copyFrame(currBuffer, currStride, outputPtr, outputPixelStride, canvasWidth, canvasHeight);
    }

    // Return last frame's delay.
    const int frameCount = mFrameSequence.getFrameCount();
    const int lastFrame = (frameNr + frameCount - 1) % frameCount;
    ok = WebPDemuxGetFrame(demux, lastFrame, &currIter);
    ALOG_ASSERT(ok, "Could not retrieve frame# %d", lastFrame - 1);
    const int lastFrameDelay = currIter.duration;

    WebPDemuxReleaseIterator(&currIter);
    WebPDemuxReleaseIterator(&prevIter);

    return lastFrameDelay;
}

////////////////////////////////////////////////////////////////////////////////
// Registry
////////////////////////////////////////////////////////////////////////////////

#include "Registry.h"

static bool isWebP(void* header, int header_size) {
    const uint8_t* const header_str = (const uint8_t*)header;
    return (header_size >= RIFF_HEADER_SIZE) &&
            !memcmp("RIFF", header_str, 4) &&
            !memcmp("WEBP", header_str + 8, 4);
}

static bool acceptsWebPBuffer() {
    return true;
}

static FrameSequence* createFramesequence(Stream* stream) {
    return new FrameSequence_webp(stream);
}

static RegistryEntry gEntry = {
        RIFF_HEADER_SIZE,
        isWebP,
        createFramesequence,
        NULL,
        acceptsWebPBuffer,
};
static Registry gRegister(gEntry);
<|MERGE_RESOLUTION|>--- conflicted
+++ resolved
@@ -86,7 +86,6 @@
 
 FrameSequence_webp::FrameSequence_webp(Stream* stream)
         : mDemux(NULL)
-<<<<<<< HEAD
         , mIsKeyFrame(NULL)
         , mRawByteBuffer(NULL) {
     if (stream->getRawBuffer() != NULL) {
@@ -106,6 +105,10 @@
             return;
         }
         mData.size = CHUNK_HEADER_SIZE + readSize;
+        if(mData.size < RIFF_HEADER_SIZE) {
+            ALOGE("WebP file malformed");
+            return;
+        }
         mData.bytes = new uint8_t[mData.size];
         memcpy((void*)mData.bytes, riff_header, RIFF_HEADER_SIZE);
 
@@ -116,34 +119,6 @@
             ALOGE("WebP full load failed");
             return;
         }
-=======
-        , mIsKeyFrame(NULL) {
-    // Read RIFF header to get file size.
-    uint8_t riff_header[RIFF_HEADER_SIZE];
-    if (stream->read(riff_header, RIFF_HEADER_SIZE) != RIFF_HEADER_SIZE) {
-        ALOGE("WebP header load failed");
-        return;
-    }
-    uint32_t readSize = GetLE32(riff_header + TAG_SIZE);
-    if (readSize > MAX_CHUNK_PAYLOAD) {
-        ALOGE("WebP got header size too large");
-        return;
-    }
-    mData.size = CHUNK_HEADER_SIZE + readSize;
-    if(mData.size < RIFF_HEADER_SIZE) {
-        ALOGE("WebP file malformed");
-        return;
-    }
-    mData.bytes = new uint8_t[mData.size];
-    memcpy((void*)mData.bytes, riff_header, RIFF_HEADER_SIZE);
-
-    // Read rest of the bytes.
-    void* remaining_bytes = (void*)(mData.bytes + RIFF_HEADER_SIZE);
-    size_t remaining_size = mData.size - RIFF_HEADER_SIZE;
-    if (stream->read(remaining_bytes, remaining_size) != remaining_size) {
-        ALOGE("WebP full load failed");
-        return;
->>>>>>> 89cdd4cb
     }
 
     // Construct demux.
