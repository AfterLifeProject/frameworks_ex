--- conflicted
+++ resolved
@@ -2347,15 +2347,9 @@
         int originalTokenStart = mTokenizer.findTokenStart(text, getSelectionEnd());
         String lastAddress = text.substring(originalTokenStart);
         int tokenStart = originalTokenStart;
-<<<<<<< HEAD
-        int prevTokenStart = tokenStart;
+        int prevTokenStart = 0;
         DrawableRecipientChip findChip = null;
         ArrayList<DrawableRecipientChip> created = new ArrayList<DrawableRecipientChip>();
-=======
-        int prevTokenStart = 0;
-        RecipientChip findChip = null;
-        ArrayList<RecipientChip> created = new ArrayList<RecipientChip>();
->>>>>>> 35d3af70
         if (tokenStart != 0) {
             // There are things before this!
             while (tokenStart != 0 && findChip == null && tokenStart != prevTokenStart) {
