/*

 * Copyright (C) 2011 The Android Open Source Project
 *
 * Licensed under the Apache License, Version 2.0 (the "License");
 * you may not use this file except in compliance with the License.
 * You may obtain a copy of the License at
 *
 *      http://www.apache.org/licenses/LICENSE-2.0
 *
 * Unless required by applicable law or agreed to in writing, software
 * distributed under the License is distributed on an "AS IS" BASIS,
 * WITHOUT WARRANTIES OR CONDITIONS OF ANY KIND, either express or implied.
 * See the License for the specific language governing permissions and
 * limitations under the License.
 */

package com.android.ex.chips;

import android.app.Dialog;
import android.content.ClipData;
import android.content.ClipDescription;
import android.content.ClipboardManager;
import android.content.Context;
import android.content.DialogInterface;
import android.content.DialogInterface.OnDismissListener;
import android.content.res.Resources;
import android.content.res.TypedArray;
import android.graphics.Bitmap;
import android.graphics.BitmapFactory;
import android.graphics.Canvas;
import android.graphics.Matrix;
import android.graphics.Point;
import android.graphics.Rect;
import android.graphics.RectF;
import android.graphics.drawable.BitmapDrawable;
import android.graphics.drawable.Drawable;
import android.os.AsyncTask;
import android.os.Handler;
import android.os.Looper;
import android.os.Message;
import android.os.Parcelable;
import android.text.Editable;
import android.text.InputType;
import android.text.Layout;
import android.text.Spannable;
import android.text.SpannableString;
import android.text.SpannableStringBuilder;
import android.text.Spanned;
import android.text.TextPaint;
import android.text.TextUtils;
import android.text.TextWatcher;
import android.text.method.QwertyKeyListener;
import android.text.style.ImageSpan;
import android.text.util.Rfc822Token;
import android.text.util.Rfc822Tokenizer;
import android.util.AttributeSet;
import android.util.Log;
import android.util.TypedValue;
import android.view.ActionMode;
import android.view.ActionMode.Callback;
import android.view.DragEvent;
import android.view.GestureDetector;
import android.view.KeyEvent;
import android.view.LayoutInflater;
import android.view.Menu;
import android.view.MenuItem;
import android.view.MotionEvent;
import android.view.View;
import android.view.View.OnClickListener;
import android.view.ViewParent;
import android.view.inputmethod.EditorInfo;
import android.view.inputmethod.InputConnection;
import android.widget.AdapterView;
import android.widget.AdapterView.OnItemClickListener;
import android.widget.Button;
import android.widget.Filterable;
import android.widget.ListAdapter;
import android.widget.ListPopupWindow;
import android.widget.ListView;
import android.widget.MultiAutoCompleteTextView;
import android.widget.ScrollView;
import android.widget.TextView;

import com.android.ex.chips.RecipientAlternatesAdapter.RecipientMatchCallback;
import com.android.ex.chips.recipientchip.DrawableRecipientChip;
import com.android.ex.chips.recipientchip.InvisibleRecipientChip;
import com.android.ex.chips.recipientchip.VisibleRecipientChip;

import java.util.ArrayList;
import java.util.Arrays;
import java.util.Collection;
import java.util.Collections;
import java.util.Comparator;
import java.util.HashSet;
import java.util.List;
import java.util.Map;
import java.util.Set;
import java.util.regex.Matcher;
import java.util.regex.Pattern;

/**
 * RecipientEditTextView is an auto complete text view for use with applications
 * that use the new Chips UI for addressing a message to recipients.
 */
public class RecipientEditTextView extends MultiAutoCompleteTextView implements
        OnItemClickListener, Callback, RecipientAlternatesAdapter.OnCheckedItemChangedListener,
        GestureDetector.OnGestureListener, OnDismissListener, OnClickListener,
        TextView.OnEditorActionListener {

    private static final char COMMIT_CHAR_COMMA = ',';

    private static final char COMMIT_CHAR_SEMICOLON = ';';

    private static final char COMMIT_CHAR_SPACE = ' ';

    private static final String SEPARATOR = String.valueOf(COMMIT_CHAR_COMMA)
            + String.valueOf(COMMIT_CHAR_SPACE);

    private static final String TAG = "RecipientEditTextView";

    private static int DISMISS = "dismiss".hashCode();

    private static final long DISMISS_DELAY = 300;

    // TODO: get correct number/ algorithm from with UX.
    // Visible for testing.
    /*package*/ static final int CHIP_LIMIT = 2;

    private static final int MAX_CHIPS_PARSED = 50;

    private static int sSelectedTextColor = -1;

    // Resources for displaying chips.
    private Drawable mChipBackground = null;

    private Drawable mChipDelete = null;

    private Drawable mInvalidChipBackground;

    private Drawable mChipBackgroundPressed;

    private float mChipHeight;

    private float mChipFontSize;

    private float mLineSpacingExtra;

    private int mChipPadding;

    private Tokenizer mTokenizer;

    private Validator mValidator;

    private DrawableRecipientChip mSelectedChip;

    private int mAlternatesLayout;

    private Bitmap mDefaultContactPhoto;

    private ImageSpan mMoreChip;

    private TextView mMoreItem;

    // VisibleForTesting
    final ArrayList<String> mPendingChips = new ArrayList<String>();

    private Handler mHandler;

    private int mPendingChipsCount = 0;

    private boolean mNoChips = false;

    private ListPopupWindow mAlternatesPopup;

    private ListPopupWindow mAddressPopup;

    // VisibleForTesting
    ArrayList<DrawableRecipientChip> mTemporaryRecipients;

    private ArrayList<DrawableRecipientChip> mRemovedSpans;

    private boolean mShouldShrink = true;

    // Chip copy fields.
    private GestureDetector mGestureDetector;

    private Dialog mCopyDialog;

    private String mCopyAddress;

    /**
     * Used with {@link #mAlternatesPopup}. Handles clicks to alternate addresses for a
     * selected chip.
     */
    private OnItemClickListener mAlternatesListener;

    private int mCheckedItem;

    private TextWatcher mTextWatcher;

    // Obtain the enclosing scroll view, if it exists, so that the view can be
    // scrolled to show the last line of chips content.
    private ScrollView mScrollView;

    private boolean mTriedGettingScrollView;

    private boolean mDragEnabled = false;

    // This pattern comes from android.util.Patterns. It has been tweaked to handle a "1" before
    // parens, so numbers such as "1 (425) 222-2342" match.
    private static final Pattern PHONE_PATTERN
        = Pattern.compile(                                  // sdd = space, dot, or dash
                "(\\+[0-9]+[\\- \\.]*)?"                    // +<digits><sdd>*
                + "(1?[ ]*\\([0-9]+\\)[\\- \\.]*)?"         // 1(<digits>)<sdd>*
                + "([0-9][0-9\\- \\.][0-9\\- \\.]+[0-9])"); // <digit><digit|sdd>+<digit>

    private final Runnable mAddTextWatcher = new Runnable() {
        @Override
        public void run() {
            if (mTextWatcher == null) {
                mTextWatcher = new RecipientTextWatcher();
                addTextChangedListener(mTextWatcher);
            }
        }
    };

    private IndividualReplacementTask mIndividualReplacements;

    private Runnable mHandlePendingChips = new Runnable() {

        @Override
        public void run() {
            handlePendingChips();
        }

    };

    private Runnable mDelayedShrink = new Runnable() {

        @Override
        public void run() {
            shrink();
        }

    };

    private int mMaxLines;

    private static int sExcessTopPadding = -1;

    private int mActionBarHeight;

    public RecipientEditTextView(Context context, AttributeSet attrs) {
        super(context, attrs);
        setChipDimensions(context, attrs);
        if (sSelectedTextColor == -1) {
            sSelectedTextColor = context.getResources().getColor(android.R.color.white);
        }
        mAlternatesPopup = new ListPopupWindow(context);
        mAddressPopup = new ListPopupWindow(context);
        mCopyDialog = new Dialog(context);
        mAlternatesListener = new OnItemClickListener() {
            @Override
            public void onItemClick(AdapterView<?> adapterView,View view, int position,
                    long rowId) {
                mAlternatesPopup.setOnItemClickListener(null);
                replaceChip(mSelectedChip, ((RecipientAlternatesAdapter) adapterView.getAdapter())
                        .getRecipientEntry(position));
                Message delayed = Message.obtain(mHandler, DISMISS);
                delayed.obj = mAlternatesPopup;
                mHandler.sendMessageDelayed(delayed, DISMISS_DELAY);
                clearComposingText();
            }
        };
        setInputType(getInputType() | InputType.TYPE_TEXT_FLAG_NO_SUGGESTIONS);
        setOnItemClickListener(this);
        setCustomSelectionActionModeCallback(this);
        mHandler = new Handler() {
            @Override
            public void handleMessage(Message msg) {
                if (msg.what == DISMISS) {
                    ((ListPopupWindow) msg.obj).dismiss();
                    return;
                }
                super.handleMessage(msg);
            }
        };
        mTextWatcher = new RecipientTextWatcher();
        addTextChangedListener(mTextWatcher);
        mGestureDetector = new GestureDetector(context, this);
        setOnEditorActionListener(this);
    }

    @Override
    public boolean onEditorAction(TextView view, int action, KeyEvent keyEvent) {
        if (action == EditorInfo.IME_ACTION_DONE) {
            if (commitDefault()) {
                return true;
            }
            if (mSelectedChip != null) {
                clearSelectedChip();
                return true;
            } else if (focusNext()) {
                return true;
            }
        }
        return false;
    }

    @Override
    public InputConnection onCreateInputConnection(EditorInfo outAttrs) {
        InputConnection connection = super.onCreateInputConnection(outAttrs);
        int imeActions = outAttrs.imeOptions&EditorInfo.IME_MASK_ACTION;
        if ((imeActions&EditorInfo.IME_ACTION_DONE) != 0) {
            // clear the existing action
            outAttrs.imeOptions ^= imeActions;
            // set the DONE action
            outAttrs.imeOptions |= EditorInfo.IME_ACTION_DONE;
        }
        if ((outAttrs.imeOptions&EditorInfo.IME_FLAG_NO_ENTER_ACTION) != 0) {
            outAttrs.imeOptions &= ~EditorInfo.IME_FLAG_NO_ENTER_ACTION;
        }

        outAttrs.actionId = EditorInfo.IME_ACTION_DONE;
        outAttrs.actionLabel = getContext().getString(R.string.done);
        return connection;
    }

    /*package*/ DrawableRecipientChip getLastChip() {
        DrawableRecipientChip last = null;
        DrawableRecipientChip[] chips = getSortedRecipients();
        if (chips != null && chips.length > 0) {
            last = chips[chips.length - 1];
        }
        return last;
    }

    @Override
    public void onSelectionChanged(int start, int end) {
        // When selection changes, see if it is inside the chips area.
        // If so, move the cursor back after the chips again.
        DrawableRecipientChip last = getLastChip();
        if (last != null && start < getSpannable().getSpanEnd(last)) {
            // Grab the last chip and set the cursor to after it.
            setSelection(Math.min(getSpannable().getSpanEnd(last) + 1, getText().length()));
        }
        super.onSelectionChanged(start, end);
    }

    @Override
    public void onRestoreInstanceState(Parcelable state) {
        if (!TextUtils.isEmpty(getText())) {
            super.onRestoreInstanceState(null);
        } else {
            super.onRestoreInstanceState(state);
        }
    }

    @Override
    public Parcelable onSaveInstanceState() {
        // If the user changes orientation while they are editing, just roll back the selection.
        clearSelectedChip();
        return super.onSaveInstanceState();
    }

    /**
     * Convenience method: Append the specified text slice to the TextView's
     * display buffer, upgrading it to BufferType.EDITABLE if it was
     * not already editable. Commas are excluded as they are added automatically
     * by the view.
     */
    @Override
    public void append(CharSequence text, int start, int end) {
        // We don't care about watching text changes while appending.
        if (mTextWatcher != null) {
            removeTextChangedListener(mTextWatcher);
        }
        super.append(text, start, end);
        if (!TextUtils.isEmpty(text) && TextUtils.getTrimmedLength(text) > 0) {
            String displayString = text.toString();

            if (!displayString.trim().endsWith(String.valueOf(COMMIT_CHAR_COMMA))) {
                // We have no separator, so we should add it
                super.append(SEPARATOR, 0, SEPARATOR.length());
                displayString += SEPARATOR;
            }

            if (!TextUtils.isEmpty(displayString)
                    && TextUtils.getTrimmedLength(displayString) > 0) {
                mPendingChipsCount++;
                mPendingChips.add(displayString);
            }
        }
        // Put a message on the queue to make sure we ALWAYS handle pending
        // chips.
        if (mPendingChipsCount > 0) {
            postHandlePendingChips();
        }
        mHandler.post(mAddTextWatcher);
    }

    @Override
    public void onFocusChanged(boolean hasFocus, int direction, Rect previous) {
        super.onFocusChanged(hasFocus, direction, previous);
        if (!hasFocus) {
            shrink();
        } else {
            expand();
        }
    }

    private int getExcessTopPadding() {
        if (sExcessTopPadding == -1) {
            sExcessTopPadding = (int) (mChipHeight + mLineSpacingExtra);
        }
        return sExcessTopPadding;
    }

    @Override
    public <T extends ListAdapter & Filterable> void setAdapter(T adapter) {
        super.setAdapter(adapter);
        ((BaseRecipientAdapter) adapter)
                .registerUpdateObserver(new BaseRecipientAdapter.EntriesUpdatedObserver() {
                    @Override
                    public void onChanged(List<RecipientEntry> entries) {
                        // Scroll the chips field to the top of the screen so
                        // that the user can see as many results as possible.
                        if (entries != null && entries.size() > 0) {
                            scrollBottomIntoView();
                        }
                    }
                });
    }

    private void scrollBottomIntoView() {
        if (mScrollView != null && mShouldShrink) {
            int[] location = new int[2];
            getLocationOnScreen(location);
            int height = getHeight();
            int currentPos = location[1] + height;
            // Desired position shows at least 1 line of chips below the action
            // bar. We add excess padding to make sure this is always below other
            // content.
            int desiredPos = (int) mChipHeight + mActionBarHeight + getExcessTopPadding();
            if (currentPos > desiredPos) {
                mScrollView.scrollBy(0, currentPos - desiredPos);
            }
        }
    }

    @Override
    public void performValidation() {
        // Do nothing. Chips handles its own validation.
    }

    private void shrink() {
        if (mTokenizer == null) {
            return;
        }
        long contactId = mSelectedChip != null ? mSelectedChip.getEntry().getContactId() : -1;
        if (mSelectedChip != null && contactId != RecipientEntry.INVALID_CONTACT
                && (!isPhoneQuery() && contactId != RecipientEntry.GENERATED_CONTACT)) {
            clearSelectedChip();
        } else {
            if (getWidth() <= 0) {
                // We don't have the width yet which means the view hasn't been drawn yet
                // and there is no reason to attempt to commit chips yet.
                // This focus lost must be the result of an orientation change
                // or an initial rendering.
                // Re-post the shrink for later.
                mHandler.removeCallbacks(mDelayedShrink);
                mHandler.post(mDelayedShrink);
                return;
            }
            // Reset any pending chips as they would have been handled
            // when the field lost focus.
            if (mPendingChipsCount > 0) {
                postHandlePendingChips();
            } else {
                Editable editable = getText();
                int end = getSelectionEnd();
                int start = mTokenizer.findTokenStart(editable, end);
                DrawableRecipientChip[] chips =
                        getSpannable().getSpans(start, end, DrawableRecipientChip.class);
                if ((chips == null || chips.length == 0)) {
                    Editable text = getText();
                    int whatEnd = mTokenizer.findTokenEnd(text, start);
                    // This token was already tokenized, so skip past the ending token.
                    if (whatEnd < text.length() && text.charAt(whatEnd) == ',') {
                        whatEnd = movePastTerminators(whatEnd);
                    }
                    // In the middle of chip; treat this as an edit
                    // and commit the whole token.
                    int selEnd = getSelectionEnd();
                    if (whatEnd != selEnd) {
                        handleEdit(start, whatEnd);
                    } else {
                        commitChip(start, end, editable);
                    }
                }
            }
            mHandler.post(mAddTextWatcher);
        }
        createMoreChip();
    }

    private void expand() {
        if (mShouldShrink) {
            setMaxLines(Integer.MAX_VALUE);
        }
        removeMoreChip();
        setCursorVisible(true);
        Editable text = getText();
        setSelection(text != null && text.length() > 0 ? text.length() : 0);
        // If there are any temporary chips, try replacing them now that the user
        // has expanded the field.
        if (mTemporaryRecipients != null && mTemporaryRecipients.size() > 0) {
            new RecipientReplacementTask().execute();
            mTemporaryRecipients = null;
        }
    }

    private CharSequence ellipsizeText(CharSequence text, TextPaint paint, float maxWidth) {
        paint.setTextSize(mChipFontSize);
        if (maxWidth <= 0 && Log.isLoggable(TAG, Log.DEBUG)) {
            Log.d(TAG, "Max width is negative: " + maxWidth);
        }
        return TextUtils.ellipsize(text, paint, maxWidth,
                TextUtils.TruncateAt.END);
    }

    private Bitmap createSelectedChip(RecipientEntry contact, TextPaint paint) {
        // Ellipsize the text so that it takes AT MOST the entire width of the
        // autocomplete text entry area. Make sure to leave space for padding
        // on the sides.
        int height = (int) mChipHeight;
        int deleteWidth = height;
        float[] widths = new float[1];
        paint.getTextWidths(" ", widths);
        CharSequence ellipsizedText = ellipsizeText(createChipDisplayText(contact), paint,
                calculateAvailableWidth() - deleteWidth - widths[0]);

        // Make sure there is a minimum chip width so the user can ALWAYS
        // tap a chip without difficulty.
        int width = Math.max(deleteWidth * 2, (int) Math.floor(paint.measureText(ellipsizedText, 0,
                ellipsizedText.length()))
                + (mChipPadding * 2) + deleteWidth);

        // Create the background of the chip.
        Bitmap tmpBitmap = Bitmap.createBitmap(width, height, Bitmap.Config.ARGB_8888);
        Canvas canvas = new Canvas(tmpBitmap);
        if (mChipBackgroundPressed != null) {
            mChipBackgroundPressed.setBounds(0, 0, width, height);
            mChipBackgroundPressed.draw(canvas);
            paint.setColor(sSelectedTextColor);
            // Vertically center the text in the chip.
            canvas.drawText(ellipsizedText, 0, ellipsizedText.length(), mChipPadding,
                    getTextYOffset((String) ellipsizedText, paint, height), paint);
            // Make the delete a square.
            Rect backgroundPadding = new Rect();
            mChipBackgroundPressed.getPadding(backgroundPadding);
            mChipDelete.setBounds(width - deleteWidth + backgroundPadding.left,
                    0 + backgroundPadding.top,
                    width - backgroundPadding.right,
                    height - backgroundPadding.bottom);
            mChipDelete.draw(canvas);
        } else {
            Log.w(TAG, "Unable to draw a background for the chips as it was never set");
        }
        return tmpBitmap;
    }


    private Bitmap createUnselectedChip(RecipientEntry contact, TextPaint paint,
            boolean leaveBlankIconSpacer) {
        // Ellipsize the text so that it takes AT MOST the entire width of the
        // autocomplete text entry area. Make sure to leave space for padding
        // on the sides.
        int height = (int) mChipHeight;
        int iconWidth = height;
        float[] widths = new float[1];
        paint.getTextWidths(" ", widths);
        CharSequence ellipsizedText = ellipsizeText(createChipDisplayText(contact), paint,
                calculateAvailableWidth() - iconWidth - widths[0]);
        // Make sure there is a minimum chip width so the user can ALWAYS
        // tap a chip without difficulty.
        int width = Math.max(iconWidth * 2, (int) Math.floor(paint.measureText(ellipsizedText, 0,
                ellipsizedText.length()))
                + (mChipPadding * 2) + iconWidth);

        // Create the background of the chip.
        Bitmap tmpBitmap = Bitmap.createBitmap(width, height, Bitmap.Config.ARGB_8888);
        Canvas canvas = new Canvas(tmpBitmap);
        Drawable background = getChipBackground(contact);
        if (background != null) {
            background.setBounds(0, 0, width, height);
            background.draw(canvas);

            // Don't draw photos for recipients that have been typed in OR generated on the fly.
            long contactId = contact.getContactId();
            boolean drawPhotos = isPhoneQuery() ?
                    contactId != RecipientEntry.INVALID_CONTACT
                    : (contactId != RecipientEntry.INVALID_CONTACT
                            && (contactId != RecipientEntry.GENERATED_CONTACT &&
                                    !TextUtils.isEmpty(contact.getDisplayName())));
            if (drawPhotos) {
                byte[] photoBytes = contact.getPhotoBytes();
                // There may not be a photo yet if anything but the first contact address
                // was selected.
                if (photoBytes == null && contact.getPhotoThumbnailUri() != null) {
                    // TODO: cache this in the recipient entry?
                    ((BaseRecipientAdapter) getAdapter()).fetchPhoto(contact, contact
                            .getPhotoThumbnailUri());
                    photoBytes = contact.getPhotoBytes();
                }

                Bitmap photo;
                if (photoBytes != null) {
                    photo = BitmapFactory.decodeByteArray(photoBytes, 0, photoBytes.length);
                } else {
                    // TODO: can the scaled down default photo be cached?
                    photo = mDefaultContactPhoto;
                }
                // Draw the photo on the left side.
                if (photo != null) {
                    RectF src = new RectF(0, 0, photo.getWidth(), photo.getHeight());
                    Rect backgroundPadding = new Rect();
                    mChipBackground.getPadding(backgroundPadding);
                    RectF dst = new RectF(width - iconWidth + backgroundPadding.left,
                            0 + backgroundPadding.top,
                            width - backgroundPadding.right,
                            height - backgroundPadding.bottom);
                    Matrix matrix = new Matrix();
                    matrix.setRectToRect(src, dst, Matrix.ScaleToFit.FILL);
                    canvas.drawBitmap(photo, matrix, paint);
                }
            } else if (!leaveBlankIconSpacer || isPhoneQuery()) {
                iconWidth = 0;
            }
            paint.setColor(getContext().getResources().getColor(android.R.color.black));
            // Vertically center the text in the chip.
            canvas.drawText(ellipsizedText, 0, ellipsizedText.length(), mChipPadding,
                    getTextYOffset((String)ellipsizedText, paint, height), paint);
        } else {
            Log.w(TAG, "Unable to draw a background for the chips as it was never set");
        }
        return tmpBitmap;
    }

    /**
     * Get the background drawable for a RecipientChip.
     */
    // Visible for testing.
    /* package */Drawable getChipBackground(RecipientEntry contact) {
        return contact.isValid() ? mChipBackground : mInvalidChipBackground;
    }

    private static float getTextYOffset(String text, TextPaint paint, int height) {
        Rect bounds = new Rect();
        paint.getTextBounds(text, 0, text.length(), bounds);
        int textHeight = bounds.bottom - bounds.top ;
        return height - ((height - textHeight) / 2) - (int)paint.descent();
    }

    private DrawableRecipientChip constructChipSpan(RecipientEntry contact, boolean pressed,
            boolean leaveIconSpace) throws NullPointerException {
        if (mChipBackground == null) {
            throw new NullPointerException(
                    "Unable to render any chips as setChipDimensions was not called.");
        }

        TextPaint paint = getPaint();
        float defaultSize = paint.getTextSize();
        int defaultColor = paint.getColor();

        Bitmap tmpBitmap;
        if (pressed) {
            tmpBitmap = createSelectedChip(contact, paint);

        } else {
            tmpBitmap = createUnselectedChip(contact, paint, leaveIconSpace);
        }

        // Pass the full text, un-ellipsized, to the chip.
        Drawable result = new BitmapDrawable(getResources(), tmpBitmap);
        result.setBounds(0, 0, tmpBitmap.getWidth(), tmpBitmap.getHeight());
        DrawableRecipientChip recipientChip = new VisibleRecipientChip(result, contact);
        // Return text to the original size.
        paint.setTextSize(defaultSize);
        paint.setColor(defaultColor);
        return recipientChip;
    }

    /**
     * Calculate the bottom of the line the chip will be located on using:
     * 1) which line the chip appears on
     * 2) the height of a chip
     * 3) padding built into the edit text view
     */
    private int calculateOffsetFromBottom(int line) {
        // Line offsets start at zero.
        int actualLine = getLineCount() - (line + 1);
        return -((actualLine * ((int) mChipHeight) + getPaddingBottom()) + getPaddingTop())
                + getDropDownVerticalOffset();
    }

    /**
     * Get the max amount of space a chip can take up. The formula takes into
     * account the width of the EditTextView, any view padding, and padding
     * that will be added to the chip.
     */
    private float calculateAvailableWidth() {
        return getWidth() - getPaddingLeft() - getPaddingRight() - (mChipPadding * 2);
    }


    private void setChipDimensions(Context context, AttributeSet attrs) {
        TypedArray a = context.obtainStyledAttributes(attrs, R.styleable.RecipientEditTextView, 0,
                0);
        Resources r = getContext().getResources();

        mChipBackground = a.getDrawable(R.styleable.RecipientEditTextView_chipBackground);
        if (mChipBackground == null) {
            mChipBackground = r.getDrawable(R.drawable.chip_background);
        }
        mChipBackgroundPressed = a
                .getDrawable(R.styleable.RecipientEditTextView_chipBackgroundPressed);
        if (mChipBackgroundPressed == null) {
            mChipBackgroundPressed = r.getDrawable(R.drawable.chip_background_selected);
        }
        mChipDelete = a.getDrawable(R.styleable.RecipientEditTextView_chipDelete);
        if (mChipDelete == null) {
            mChipDelete = r.getDrawable(R.drawable.chip_delete);
        }
        mChipPadding = a.getDimensionPixelSize(R.styleable.RecipientEditTextView_chipPadding, -1);
        if (mChipPadding == -1) {
            mChipPadding = (int) r.getDimension(R.dimen.chip_padding);
        }
        mAlternatesLayout = a.getResourceId(R.styleable.RecipientEditTextView_chipAlternatesLayout,
                -1);
        if (mAlternatesLayout == -1) {
            mAlternatesLayout = R.layout.chips_alternate_item;
        }

        mDefaultContactPhoto = BitmapFactory.decodeResource(r, R.drawable.ic_contact_picture);

        mMoreItem = (TextView) LayoutInflater.from(getContext()).inflate(R.layout.more_item, null);

        mChipHeight = a.getDimensionPixelSize(R.styleable.RecipientEditTextView_chipHeight, -1);
        if (mChipHeight == -1) {
            mChipHeight = r.getDimension(R.dimen.chip_height);
        }
        mChipFontSize = a.getDimensionPixelSize(R.styleable.RecipientEditTextView_chipFontSize, -1);
        if (mChipFontSize == -1) {
            mChipFontSize = r.getDimension(R.dimen.chip_text_size);
        }
        mInvalidChipBackground = a
                .getDrawable(R.styleable.RecipientEditTextView_invalidChipBackground);
        if (mInvalidChipBackground == null) {
            mInvalidChipBackground = r.getDrawable(R.drawable.chip_background_invalid);
        }
        mLineSpacingExtra =  r.getDimension(R.dimen.line_spacing_extra);
        mMaxLines = r.getInteger(R.integer.chips_max_lines);
        TypedValue tv = new TypedValue();
        if (context.getTheme().resolveAttribute(android.R.attr.actionBarSize, tv, true)) {
            mActionBarHeight = TypedValue.complexToDimensionPixelSize(tv.data, getResources()
                    .getDisplayMetrics());
        }
        a.recycle();
    }

    // Visible for testing.
    /* package */ void setMoreItem(TextView moreItem) {
        mMoreItem = moreItem;
    }


    // Visible for testing.
    /* package */ void setChipBackground(Drawable chipBackground) {
        mChipBackground = chipBackground;
    }

    // Visible for testing.
    /* package */ void setChipHeight(int height) {
        mChipHeight = height;
    }

    /**
     * Set whether to shrink the recipients field such that at most
     * one line of recipients chips are shown when the field loses
     * focus. By default, the number of displayed recipients will be
     * limited and a "more" chip will be shown when focus is lost.
     * @param shrink
     */
    public void setOnFocusListShrinkRecipients(boolean shrink) {
        mShouldShrink = shrink;
    }

    @Override
    public void onSizeChanged(int width, int height, int oldw, int oldh) {
        super.onSizeChanged(width, height, oldw, oldh);
        if (width != 0 && height != 0) {
            if (mPendingChipsCount > 0) {
                postHandlePendingChips();
            } else {
                checkChipWidths();
            }
        }
        // Try to find the scroll view parent, if it exists.
        if (mScrollView == null && !mTriedGettingScrollView) {
            ViewParent parent = getParent();
            while (parent != null && !(parent instanceof ScrollView)) {
                parent = parent.getParent();
            }
            if (parent != null) {
                mScrollView = (ScrollView) parent;
            }
            mTriedGettingScrollView = true;
        }
    }

    private void postHandlePendingChips() {
        mHandler.removeCallbacks(mHandlePendingChips);
        mHandler.post(mHandlePendingChips);
    }

    private void checkChipWidths() {
        // Check the widths of the associated chips.
        DrawableRecipientChip[] chips = getSortedRecipients();
        if (chips != null) {
            Rect bounds;
            for (DrawableRecipientChip chip : chips) {
                bounds = chip.getBounds();
                if (getWidth() > 0 && bounds.right - bounds.left > getWidth()) {
                    // Need to redraw that chip.
                    replaceChip(chip, chip.getEntry());
                }
            }
        }
    }

    // Visible for testing.
    /*package*/ void handlePendingChips() {
        if (getViewWidth() <= 0) {
            // The widget has not been sized yet.
            // This will be called as a result of onSizeChanged
            // at a later point.
            return;
        }
        if (mPendingChipsCount <= 0) {
            return;
        }

        synchronized (mPendingChips) {
            Editable editable = getText();
            // Tokenize!
            if (mPendingChipsCount <= MAX_CHIPS_PARSED) {
                for (int i = 0; i < mPendingChips.size(); i++) {
                    String current = mPendingChips.get(i);
                    int tokenStart = editable.toString().indexOf(current);
                    // Always leave a space at the end between tokens.
                    int tokenEnd = tokenStart + current.length() - 1;
                    if (tokenStart >= 0) {
                        // When we have a valid token, include it with the token
                        // to the left.
                        if (tokenEnd < editable.length() - 2
                                && editable.charAt(tokenEnd) == COMMIT_CHAR_COMMA) {
                            tokenEnd++;
                        }
                        createReplacementChip(tokenStart, tokenEnd, editable, i < CHIP_LIMIT
                                || !mShouldShrink);
                    }
                    mPendingChipsCount--;
                }
                sanitizeEnd();
            } else {
                mNoChips = true;
            }

            if (mTemporaryRecipients != null && mTemporaryRecipients.size() > 0
                    && mTemporaryRecipients.size() <= RecipientAlternatesAdapter.MAX_LOOKUPS) {
                if (hasFocus() || mTemporaryRecipients.size() < CHIP_LIMIT) {
                    new RecipientReplacementTask().execute();
                    mTemporaryRecipients = null;
                } else {
                    // Create the "more" chip
                    mIndividualReplacements = new IndividualReplacementTask();
                    mIndividualReplacements.execute(new ArrayList<DrawableRecipientChip>(
                            mTemporaryRecipients.subList(0, CHIP_LIMIT)));
                    if (mTemporaryRecipients.size() > CHIP_LIMIT) {
                        mTemporaryRecipients = new ArrayList<DrawableRecipientChip>(
                                mTemporaryRecipients.subList(CHIP_LIMIT,
                                        mTemporaryRecipients.size()));
                    } else {
                        mTemporaryRecipients = null;
                    }
                    createMoreChip();
                }
            } else {
                // There are too many recipients to look up, so just fall back
                // to showing addresses for all of them.
                mTemporaryRecipients = null;
                createMoreChip();
            }
            mPendingChipsCount = 0;
            mPendingChips.clear();
        }
    }

    // Visible for testing.
    /*package*/ int getViewWidth() {
        return getWidth();
    }

    /**
     * Remove any characters after the last valid chip.
     */
    // Visible for testing.
    /*package*/ void sanitizeEnd() {
        // Don't sanitize while we are waiting for pending chips to complete.
        if (mPendingChipsCount > 0) {
            return;
        }
        // Find the last chip; eliminate any commit characters after it.
        DrawableRecipientChip[] chips = getSortedRecipients();
        Spannable spannable = getSpannable();
        if (chips != null && chips.length > 0) {
            int end;
            mMoreChip = getMoreChip();
            if (mMoreChip != null) {
                end = spannable.getSpanEnd(mMoreChip);
            } else {
                end = getSpannable().getSpanEnd(getLastChip());
            }
            Editable editable = getText();
            int length = editable.length();
            if (length > end) {
                // See what characters occur after that and eliminate them.
                if (Log.isLoggable(TAG, Log.DEBUG)) {
                    Log.d(TAG, "There were extra characters after the last tokenizable entry."
                            + editable);
                }
                editable.delete(end + 1, length);
            }
        }
    }

    /**
     * Create a chip that represents just the email address of a recipient. At some later
     * point, this chip will be attached to a real contact entry, if one exists.
     */
    // VisibleForTesting
    void createReplacementChip(int tokenStart, int tokenEnd, Editable editable,
            boolean visible) {
        if (alreadyHasChip(tokenStart, tokenEnd)) {
            // There is already a chip present at this location.
            // Don't recreate it.
            return;
        }
        String token = editable.toString().substring(tokenStart, tokenEnd);
        final String trimmedToken = token.trim();
        int commitCharIndex = trimmedToken.lastIndexOf(COMMIT_CHAR_COMMA);
        if (commitCharIndex != -1 && commitCharIndex == trimmedToken.length() - 1) {
            token = trimmedToken.substring(0, trimmedToken.length() - 1);
        }
        RecipientEntry entry = createTokenizedEntry(token);
        if (entry != null) {
            DrawableRecipientChip chip = null;
            try {
                if (!mNoChips) {
                    /*
                     * leave space for the contact icon if this is not just an
                     * email address
                     */
                    boolean leaveSpace = TextUtils.isEmpty(entry.getDisplayName())
                            || TextUtils.equals(entry.getDisplayName(),
                                    entry.getDestination());
                    chip = visible ?
                            constructChipSpan(entry, false, leaveSpace)
                            : new InvisibleRecipientChip(entry);
                }
            } catch (NullPointerException e) {
                Log.e(TAG, e.getMessage(), e);
            }
            editable.setSpan(chip, tokenStart, tokenEnd, Spannable.SPAN_EXCLUSIVE_EXCLUSIVE);
            // Add this chip to the list of entries "to replace"
            if (chip != null) {
                if (mTemporaryRecipients == null) {
                    mTemporaryRecipients = new ArrayList<DrawableRecipientChip>();
                }
                chip.setOriginalText(token);
                mTemporaryRecipients.add(chip);
            }
        }
    }

    private static boolean isPhoneNumber(String number) {
        // TODO: replace this function with libphonenumber's isPossibleNumber (see
        // PhoneNumberUtil). One complication is that it requires the sender's region which
        // comes from the CurrentCountryIso. For now, let's just do this simple match.
        if (TextUtils.isEmpty(number)) {
            return false;
        }

        Matcher match = PHONE_PATTERN.matcher(number);
        return match.matches();
    }

    // VisibleForTesting
    RecipientEntry createTokenizedEntry(final String token) {
        if (TextUtils.isEmpty(token)) {
            return null;
        }
        if (isPhoneQuery() && isPhoneNumber(token)) {
            return RecipientEntry.constructFakePhoneEntry(token, true);
        }
        Rfc822Token[] tokens = Rfc822Tokenizer.tokenize(token);
        String display = null;
        boolean isValid = isValid(token);
        if (isValid && tokens != null && tokens.length > 0) {
            // If we can get a name from tokenizing, then generate an entry from
            // this.
            display = tokens[0].getName();
            if (!TextUtils.isEmpty(display)) {
                return RecipientEntry.constructGeneratedEntry(display, tokens[0].getAddress(),
                        isValid);
            } else {
                display = tokens[0].getAddress();
                if (!TextUtils.isEmpty(display)) {
                    return RecipientEntry.constructFakeEntry(display, isValid);
                }
            }
        }
        // Unable to validate the token or to create a valid token from it.
        // Just create a chip the user can edit.
        String validatedToken = null;
        if (mValidator != null && !isValid) {
            // Try fixing up the entry using the validator.
            validatedToken = mValidator.fixText(token).toString();
            if (!TextUtils.isEmpty(validatedToken)) {
                if (validatedToken.contains(token)) {
                    // protect against the case of a validator with a null
                    // domain,
                    // which doesn't add a domain to the token
                    Rfc822Token[] tokenized = Rfc822Tokenizer.tokenize(validatedToken);
                    if (tokenized.length > 0) {
                        validatedToken = tokenized[0].getAddress();
                        isValid = true;
                    }
                } else {
                    // We ran into a case where the token was invalid and
                    // removed
                    // by the validator. In this case, just use the original
                    // token
                    // and let the user sort out the error chip.
                    validatedToken = null;
                    isValid = false;
                }
            }
        }
        // Otherwise, fallback to just creating an editable email address chip.
        return RecipientEntry.constructFakeEntry(
                !TextUtils.isEmpty(validatedToken) ? validatedToken : token, isValid);
    }

    private boolean isValid(String text) {
        return mValidator == null ? true : mValidator.isValid(text);
    }

    private static String tokenizeAddress(String destination) {
        Rfc822Token[] tokens = Rfc822Tokenizer.tokenize(destination);
        if (tokens != null && tokens.length > 0) {
            return tokens[0].getAddress();
        }
        return destination;
    }

    @Override
    public void setTokenizer(Tokenizer tokenizer) {
        mTokenizer = tokenizer;
        super.setTokenizer(mTokenizer);
    }

    @Override
    public void setValidator(Validator validator) {
        mValidator = validator;
        super.setValidator(validator);
    }

    /**
     * We cannot use the default mechanism for replaceText. Instead,
     * we override onItemClickListener so we can get all the associated
     * contact information including display text, address, and id.
     */
    @Override
    protected void replaceText(CharSequence text) {
        return;
    }

    /**
     * Dismiss any selected chips when the back key is pressed.
     */
    @Override
    public boolean onKeyPreIme(int keyCode, KeyEvent event) {
        if (keyCode == KeyEvent.KEYCODE_BACK && mSelectedChip != null) {
            clearSelectedChip();
            return true;
        }
        return super.onKeyPreIme(keyCode, event);
    }

    /**
     * Monitor key presses in this view to see if the user types
     * any commit keys, which consist of ENTER, TAB, or DPAD_CENTER.
     * If the user has entered text that has contact matches and types
     * a commit key, create a chip from the topmost matching contact.
     * If the user has entered text that has no contact matches and types
     * a commit key, then create a chip from the text they have entered.
     */
    @Override
    public boolean onKeyUp(int keyCode, KeyEvent event) {
        switch (keyCode) {
            case KeyEvent.KEYCODE_TAB:
                if (event.hasNoModifiers()) {
                    if (mSelectedChip != null) {
                        clearSelectedChip();
                    } else {
                        commitDefault();
                    }
                }
                break;
        }
        return super.onKeyUp(keyCode, event);
    }

    private boolean focusNext() {
        View next = focusSearch(View.FOCUS_DOWN);
        if (next != null) {
            next.requestFocus();
            return true;
        }
        return false;
    }

    /**
     * Create a chip from the default selection. If the popup is showing, the
     * default is the first item in the popup suggestions list. Otherwise, it is
     * whatever the user had typed in. End represents where the the tokenizer
     * should search for a token to turn into a chip.
     * @return If a chip was created from a real contact.
     */
    private boolean commitDefault() {
        // If there is no tokenizer, don't try to commit.
        if (mTokenizer == null) {
            return false;
        }
        Editable editable = getText();
        int end = getSelectionEnd();
        int start = mTokenizer.findTokenStart(editable, end);

        if (shouldCreateChip(start, end)) {
            int whatEnd = mTokenizer.findTokenEnd(getText(), start);
            // In the middle of chip; treat this as an edit
            // and commit the whole token.
            whatEnd = movePastTerminators(whatEnd);
            if (whatEnd != getSelectionEnd()) {
                handleEdit(start, whatEnd);
                return true;
            }
            return commitChip(start, end , editable);
        }
        return false;
    }

    private void commitByCharacter() {
        // We can't possibly commit by character if we can't tokenize.
        if (mTokenizer == null) {
            return;
        }
        Editable editable = getText();
        int end = getSelectionEnd();
        int start = mTokenizer.findTokenStart(editable, end);
        if (shouldCreateChip(start, end)) {
            commitChip(start, end, editable);
        }
        setSelection(getText().length());
    }

    private boolean commitChip(int start, int end, Editable editable) {
        ListAdapter adapter = getAdapter();
        if (adapter != null && adapter.getCount() > 0 && enoughToFilter()
                && end == getSelectionEnd() && !isPhoneQuery()) {
            // choose the first entry.
            submitItemAtPosition(0);
            dismissDropDown();
            return true;
        } else {
            int tokenEnd = mTokenizer.findTokenEnd(editable, start);
            if (editable.length() > tokenEnd + 1) {
                char charAt = editable.charAt(tokenEnd + 1);
                if (charAt == COMMIT_CHAR_COMMA || charAt == COMMIT_CHAR_SEMICOLON) {
                    tokenEnd++;
                }
            }
            String text = editable.toString().substring(start, tokenEnd).trim();
            clearComposingText();
            if (text != null && text.length() > 0 && !text.equals(" ")) {
                RecipientEntry entry = createTokenizedEntry(text);
                if (entry != null) {
                    QwertyKeyListener.markAsReplaced(editable, start, end, "");
                    CharSequence chipText = createChip(entry, false);
                    if (chipText != null && start > -1 && end > -1) {
                        editable.replace(start, end, chipText);
                    }
                }
                // Only dismiss the dropdown if it is related to the text we
                // just committed.
                // For paste, it may not be as there are possibly multiple
                // tokens being added.
                if (end == getSelectionEnd()) {
                    dismissDropDown();
                }
                sanitizeBetween();
                return true;
            }
        }
        return false;
    }

    // Visible for testing.
    /* package */ void sanitizeBetween() {
        // Don't sanitize while we are waiting for content to chipify.
        if (mPendingChipsCount > 0) {
            return;
        }
        // Find the last chip.
        DrawableRecipientChip[] recips = getSortedRecipients();
        if (recips != null && recips.length > 0) {
            DrawableRecipientChip last = recips[recips.length - 1];
            DrawableRecipientChip beforeLast = null;
            if (recips.length > 1) {
                beforeLast = recips[recips.length - 2];
            }
            int startLooking = 0;
            int end = getSpannable().getSpanStart(last);
            if (beforeLast != null) {
                startLooking = getSpannable().getSpanEnd(beforeLast);
                Editable text = getText();
                if (startLooking == -1 || startLooking > text.length() - 1) {
                    // There is nothing after this chip.
                    return;
                }
                if (text.charAt(startLooking) == ' ') {
                    startLooking++;
                }
            }
            if (startLooking >= 0 && end >= 0 && startLooking < end) {
                getText().delete(startLooking, end);
            }
        }
    }

    private boolean shouldCreateChip(int start, int end) {
        return !mNoChips && hasFocus() && enoughToFilter() && !alreadyHasChip(start, end);
    }

    private boolean alreadyHasChip(int start, int end) {
        if (mNoChips) {
            return true;
        }
        DrawableRecipientChip[] chips =
                getSpannable().getSpans(start, end, DrawableRecipientChip.class);
        if ((chips == null || chips.length == 0)) {
            return false;
        }
        return true;
    }

    private void handleEdit(int start, int end) {
        if (start == -1 || end == -1) {
            // This chip no longer exists in the field.
            dismissDropDown();
            return;
        }
        // This is in the middle of a chip, so select out the whole chip
        // and commit it.
        Editable editable = getText();
        setSelection(end);
        String text = getText().toString().substring(start, end);
        if (!TextUtils.isEmpty(text)) {
            RecipientEntry entry = RecipientEntry.constructFakeEntry(text, isValid(text));
            QwertyKeyListener.markAsReplaced(editable, start, end, "");
            CharSequence chipText = createChip(entry, false);
            int selEnd = getSelectionEnd();
            if (chipText != null && start > -1 && selEnd > -1) {
                editable.replace(start, selEnd, chipText);
            }
        }
        dismissDropDown();
    }

    /**
     * If there is a selected chip, delegate the key events
     * to the selected chip.
     */
    @Override
    public boolean onKeyDown(int keyCode, KeyEvent event) {
        if (mSelectedChip != null && keyCode == KeyEvent.KEYCODE_DEL) {
            if (mAlternatesPopup != null && mAlternatesPopup.isShowing()) {
                mAlternatesPopup.dismiss();
            }
            removeChip(mSelectedChip);
        }

        switch (keyCode) {
            case KeyEvent.KEYCODE_ENTER:
            case KeyEvent.KEYCODE_DPAD_CENTER:
                if (event.hasNoModifiers()) {
                    if (commitDefault()) {
                        return true;
                    }
                    if (mSelectedChip != null) {
                        clearSelectedChip();
                        return true;
                    } else if (focusNext()) {
                        return true;
                    }
                }
                break;
        }

        return super.onKeyDown(keyCode, event);
    }

    // Visible for testing.
    /* package */ Spannable getSpannable() {
        return getText();
    }

    private int getChipStart(DrawableRecipientChip chip) {
        return getSpannable().getSpanStart(chip);
    }

    private int getChipEnd(DrawableRecipientChip chip) {
        return getSpannable().getSpanEnd(chip);
    }

    /**
     * Instead of filtering on the entire contents of the edit box,
     * this subclass method filters on the range from
     * {@link Tokenizer#findTokenStart} to {@link #getSelectionEnd}
     * if the length of that range meets or exceeds {@link #getThreshold}
     * and makes sure that the range is not already a Chip.
     */
    @Override
    protected void performFiltering(CharSequence text, int keyCode) {
        boolean isCompletedToken = isCompletedToken(text);
        if (enoughToFilter() && !isCompletedToken) {
            int end = getSelectionEnd();
            int start = mTokenizer.findTokenStart(text, end);
            // If this is a RecipientChip, don't filter
            // on its contents.
            Spannable span = getSpannable();
            DrawableRecipientChip[] chips = span.getSpans(start, end, DrawableRecipientChip.class);
            if (chips != null && chips.length > 0) {
                return;
            }
        } else if (isCompletedToken) {
            return;
        }
        super.performFiltering(text, keyCode);
    }

    // Visible for testing.
    /*package*/ boolean isCompletedToken(CharSequence text) {
        if (TextUtils.isEmpty(text)) {
            return false;
        }
        // Check to see if this is a completed token before filtering.
        int end = text.length();
        int start = mTokenizer.findTokenStart(text, end);
        String token = text.toString().substring(start, end).trim();
        if (!TextUtils.isEmpty(token)) {
            char atEnd = token.charAt(token.length() - 1);
            return atEnd == COMMIT_CHAR_COMMA || atEnd == COMMIT_CHAR_SEMICOLON;
        }
        return false;
    }

    private void clearSelectedChip() {
        if (mSelectedChip != null) {
            unselectChip(mSelectedChip);
            mSelectedChip = null;
        }
        setCursorVisible(true);
    }

    /**
     * Monitor touch events in the RecipientEditTextView.
     * If the view does not have focus, any tap on the view
     * will just focus the view. If the view has focus, determine
     * if the touch target is a recipient chip. If it is and the chip
     * is not selected, select it and clear any other selected chips.
     * If it isn't, then select that chip.
     */
    @Override
    public boolean onTouchEvent(MotionEvent event) {
        if (!isFocused()) {
            // Ignore any chip taps until this view is focused.
            return super.onTouchEvent(event);
        }
        boolean handled = super.onTouchEvent(event);
        int action = event.getAction();
        boolean chipWasSelected = false;
        if (mSelectedChip == null) {
            mGestureDetector.onTouchEvent(event);
        }
        if (mCopyAddress == null && action == MotionEvent.ACTION_UP) {
            float x = event.getX();
            float y = event.getY();
            int offset = putOffsetInRange(getOffsetForPosition(x, y));
            DrawableRecipientChip currentChip = findChip(offset);
            if (currentChip != null) {
                if (action == MotionEvent.ACTION_UP) {
                    if (mSelectedChip != null && mSelectedChip != currentChip) {
                        clearSelectedChip();
                        mSelectedChip = selectChip(currentChip);
                    } else if (mSelectedChip == null) {
                        setSelection(getText().length());
                        commitDefault();
                        mSelectedChip = selectChip(currentChip);
                    } else {
                        onClick(mSelectedChip, offset, x, y);
                    }
                }
                chipWasSelected = true;
                handled = true;
            } else if (mSelectedChip != null && shouldShowEditableText(mSelectedChip)) {
                chipWasSelected = true;
            }
        }
        if (action == MotionEvent.ACTION_UP && !chipWasSelected) {
            clearSelectedChip();
        }
        return handled;
    }

    private void scrollLineIntoView(int line) {
        if (mScrollView != null) {
            mScrollView.smoothScrollBy(0, calculateOffsetFromBottom(line));
        }
    }

    private void showAlternates(final DrawableRecipientChip currentChip,
            final ListPopupWindow alternatesPopup, final int width) {
        new AsyncTask<Void, Void, ListAdapter>() {
            @Override
            protected ListAdapter doInBackground(final Void... params) {
                return createAlternatesAdapter(currentChip);
            }

            @Override
            protected void onPostExecute(final ListAdapter result) {
                int line = getLayout().getLineForOffset(getChipStart(currentChip));
                int bottom;
                if (line == getLineCount() -1) {
                    bottom = 0;
                } else {
                    bottom = -(int) ((mChipHeight + (2 * mLineSpacingExtra)) * (Math
                            .abs(getLineCount() - 1 - line)));
                }
                // Align the alternates popup with the left side of the View,
                // regardless of the position of the chip tapped.
                alternatesPopup.setWidth(width);
                alternatesPopup.setAnchorView(RecipientEditTextView.this);
                alternatesPopup.setVerticalOffset(bottom);
                alternatesPopup.setAdapter(result);
                alternatesPopup.setOnItemClickListener(mAlternatesListener);
                // Clear the checked item.
                mCheckedItem = -1;
                alternatesPopup.show();
                ListView listView = alternatesPopup.getListView();
                listView.setChoiceMode(ListView.CHOICE_MODE_SINGLE);
                // Checked item would be -1 if the adapter has not
                // loaded the view that should be checked yet. The
                // variable will be set correctly when onCheckedItemChanged
                // is called in a separate thread.
                if (mCheckedItem != -1) {
                    listView.setItemChecked(mCheckedItem, true);
                    mCheckedItem = -1;
                }
            }
        }.execute((Void[]) null);
    }

    private ListAdapter createAlternatesAdapter(DrawableRecipientChip chip) {
        return new RecipientAlternatesAdapter(getContext(), chip.getContactId(), chip.getDataId(),
                ((BaseRecipientAdapter)getAdapter()).getQueryType(), this);
    }

    private ListAdapter createSingleAddressAdapter(DrawableRecipientChip currentChip) {
        return new SingleRecipientArrayAdapter(getContext(), mAlternatesLayout, currentChip
                .getEntry());
    }

    @Override
    public void onCheckedItemChanged(int position) {
        ListView listView = mAlternatesPopup.getListView();
        if (listView != null && listView.getCheckedItemCount() == 0) {
            listView.setItemChecked(position, true);
        }
        mCheckedItem = position;
    }

    // TODO: This algorithm will need a lot of tweaking after more people have used
    // the chips ui. This attempts to be "forgiving" to fat finger touches by favoring
    // what comes before the finger.
    private int putOffsetInRange(int o) {
        int offset = o;
        Editable text = getText();
        int length = text.length();
        // Remove whitespace from end to find "real end"
        int realLength = length;
        for (int i = length - 1; i >= 0; i--) {
            if (text.charAt(i) == ' ') {
                realLength--;
            } else {
                break;
            }
        }

        // If the offset is beyond or at the end of the text,
        // leave it alone.
        if (offset >= realLength) {
            return offset;
        }
        Editable editable = getText();
        while (offset >= 0 && findText(editable, offset) == -1 && findChip(offset) == null) {
            // Keep walking backward!
            offset--;
        }
        return offset;
    }

    private static int findText(Editable text, int offset) {
        if (text.charAt(offset) != ' ') {
            return offset;
        }
        return -1;
    }

    private DrawableRecipientChip findChip(int offset) {
        DrawableRecipientChip[] chips =
                getSpannable().getSpans(0, getText().length(), DrawableRecipientChip.class);
        // Find the chip that contains this offset.
        for (int i = 0; i < chips.length; i++) {
            DrawableRecipientChip chip = chips[i];
            int start = getChipStart(chip);
            int end = getChipEnd(chip);
            if (offset >= start && offset <= end) {
                return chip;
            }
        }
        return null;
    }

    // Visible for testing.
    // Use this method to generate text to add to the list of addresses.
    /* package */String createAddressText(RecipientEntry entry) {
        String display = entry.getDisplayName();
        String address = entry.getDestination();
        if (TextUtils.isEmpty(display) || TextUtils.equals(display, address)) {
            display = null;
        }
        String trimmedDisplayText;
        if (isPhoneQuery() && isPhoneNumber(address)) {
            trimmedDisplayText = address.trim();
        } else {
            if (address != null) {
                // Tokenize out the address in case the address already
                // contained the username as well.
                Rfc822Token[] tokenized = Rfc822Tokenizer.tokenize(address);
                if (tokenized != null && tokenized.length > 0) {
                    address = tokenized[0].getAddress();
                }
            }
            Rfc822Token token = new Rfc822Token(display, address, null);
            trimmedDisplayText = token.toString().trim();
        }
        int index = trimmedDisplayText.indexOf(",");
        return mTokenizer != null && !TextUtils.isEmpty(trimmedDisplayText)
                && index < trimmedDisplayText.length() - 1 ? (String) mTokenizer
                .terminateToken(trimmedDisplayText) : trimmedDisplayText;
    }

    // Visible for testing.
    // Use this method to generate text to display in a chip.
    /*package*/ String createChipDisplayText(RecipientEntry entry) {
        String display = entry.getDisplayName();
        String address = entry.getDestination();
        if (TextUtils.isEmpty(display) || TextUtils.equals(display, address)) {
            display = null;
        }
        if (!TextUtils.isEmpty(display)) {
            return display;
        } else if (!TextUtils.isEmpty(address)){
            return address;
        } else {
            return new Rfc822Token(display, address, null).toString();
        }
    }

    private CharSequence createChip(RecipientEntry entry, boolean pressed) {
        String displayText = createAddressText(entry);
        if (TextUtils.isEmpty(displayText)) {
            return null;
        }
        SpannableString chipText = null;
        // Always leave a blank space at the end of a chip.
        int textLength = displayText.length() - 1;
        chipText = new SpannableString(displayText);
        if (!mNoChips) {
            try {
                DrawableRecipientChip chip = constructChipSpan(entry, pressed,
                        false /* leave space for contact icon */);
                chipText.setSpan(chip, 0, textLength,
                        Spanned.SPAN_EXCLUSIVE_EXCLUSIVE);
                chip.setOriginalText(chipText.toString());
            } catch (NullPointerException e) {
                Log.e(TAG, e.getMessage(), e);
                return null;
            }
        }
        return chipText;
    }

    /**
     * When an item in the suggestions list has been clicked, create a chip from the
     * contact information of the selected item.
     */
    @Override
    public void onItemClick(AdapterView<?> parent, View view, int position, long id) {
        if (position < 0) {
            return;
        }
        submitItemAtPosition(position);
    }

    private void submitItemAtPosition(int position) {
        RecipientEntry entry = createValidatedEntry(
                (RecipientEntry)getAdapter().getItem(position));
        if (entry == null) {
            return;
        }
        clearComposingText();

        int end = getSelectionEnd();
        int start = mTokenizer.findTokenStart(getText(), end);

        Editable editable = getText();
        QwertyKeyListener.markAsReplaced(editable, start, end, "");
        CharSequence chip = createChip(entry, false);
        if (chip != null && start >= 0 && end >= 0) {
            editable.replace(start, end, chip);
        }
        sanitizeBetween();
    }

    private RecipientEntry createValidatedEntry(RecipientEntry item) {
        if (item == null) {
            return null;
        }
        final RecipientEntry entry;
        // If the display name and the address are the same, or if this is a
        // valid contact, but the destination is invalid, then make this a fake
        // recipient that is editable.
        String destination = item.getDestination();
        if (!isPhoneQuery() && item.getContactId() == RecipientEntry.GENERATED_CONTACT) {
            entry = RecipientEntry.constructGeneratedEntry(item.getDisplayName(),
                    destination, item.isValid());
        } else if (RecipientEntry.isCreatedRecipient(item.getContactId())
                && (TextUtils.isEmpty(item.getDisplayName())
                        || TextUtils.equals(item.getDisplayName(), destination)
                        || (mValidator != null && !mValidator.isValid(destination)))) {
            entry = RecipientEntry.constructFakeEntry(destination, item.isValid());
        } else {
            entry = item;
        }
        return entry;
    }

    /** Returns a collection of contact Id for each chip inside this View. */
    /* package */ Collection<Long> getContactIds() {
        final Set<Long> result = new HashSet<Long>();
        DrawableRecipientChip[] chips = getSortedRecipients();
        if (chips != null) {
            for (DrawableRecipientChip chip : chips) {
                result.add(chip.getContactId());
            }
        }
        return result;
    }


    /** Returns a collection of data Id for each chip inside this View. May be null. */
    /* package */ Collection<Long> getDataIds() {
        final Set<Long> result = new HashSet<Long>();
        DrawableRecipientChip [] chips = getSortedRecipients();
        if (chips != null) {
            for (DrawableRecipientChip chip : chips) {
                result.add(chip.getDataId());
            }
        }
        return result;
    }

    // Visible for testing.
    /* package */DrawableRecipientChip[] getSortedRecipients() {
        DrawableRecipientChip[] recips = getSpannable()
                .getSpans(0, getText().length(), DrawableRecipientChip.class);
        ArrayList<DrawableRecipientChip> recipientsList = new ArrayList<DrawableRecipientChip>(
                Arrays.asList(recips));
        final Spannable spannable = getSpannable();
        Collections.sort(recipientsList, new Comparator<DrawableRecipientChip>() {

            @Override
            public int compare(DrawableRecipientChip first, DrawableRecipientChip second) {
                int firstStart = spannable.getSpanStart(first);
                int secondStart = spannable.getSpanStart(second);
                if (firstStart < secondStart) {
                    return -1;
                } else if (firstStart > secondStart) {
                    return 1;
                } else {
                    return 0;
                }
            }
        });
        return recipientsList.toArray(new DrawableRecipientChip[recipientsList.size()]);
    }

    @Override
    public boolean onActionItemClicked(ActionMode mode, MenuItem item) {
        return false;
    }

    @Override
    public void onDestroyActionMode(ActionMode mode) {
    }

    @Override
    public boolean onPrepareActionMode(ActionMode mode, Menu menu) {
        return false;
    }

    /**
     * No chips are selectable.
     */
    @Override
    public boolean onCreateActionMode(ActionMode mode, Menu menu) {
        return false;
    }

    // Visible for testing.
    /* package */ImageSpan getMoreChip() {
        MoreImageSpan[] moreSpans = getSpannable().getSpans(0, getText().length(),
                MoreImageSpan.class);
        return moreSpans != null && moreSpans.length > 0 ? moreSpans[0] : null;
    }

    private MoreImageSpan createMoreSpan(int count) {
        String moreText = String.format(mMoreItem.getText().toString(), count);
        TextPaint morePaint = new TextPaint(getPaint());
        morePaint.setTextSize(mMoreItem.getTextSize());
        morePaint.setColor(mMoreItem.getCurrentTextColor());
        int width = (int)morePaint.measureText(moreText) + mMoreItem.getPaddingLeft()
                + mMoreItem.getPaddingRight();
        int height = getLineHeight();
        Bitmap drawable = Bitmap.createBitmap(width, height, Bitmap.Config.ARGB_8888);
        Canvas canvas = new Canvas(drawable);
        int adjustedHeight = height;
        Layout layout = getLayout();
        if (layout != null) {
            adjustedHeight -= layout.getLineDescent(0);
        }
        canvas.drawText(moreText, 0, moreText.length(), 0, adjustedHeight, morePaint);

        Drawable result = new BitmapDrawable(getResources(), drawable);
        result.setBounds(0, 0, width, height);
        return new MoreImageSpan(result);
    }

    // Visible for testing.
    /*package*/ void createMoreChipPlainText() {
        // Take the first <= CHIP_LIMIT addresses and get to the end of the second one.
        Editable text = getText();
        int start = 0;
        int end = start;
        for (int i = 0; i < CHIP_LIMIT; i++) {
            end = movePastTerminators(mTokenizer.findTokenEnd(text, start));
            start = end; // move to the next token and get its end.
        }
        // Now, count total addresses.
        start = 0;
        int tokenCount = countTokens(text);
        MoreImageSpan moreSpan = createMoreSpan(tokenCount - CHIP_LIMIT);
        SpannableString chipText = new SpannableString(text.subSequence(end, text.length()));
        chipText.setSpan(moreSpan, 0, chipText.length(), Spanned.SPAN_EXCLUSIVE_EXCLUSIVE);
        text.replace(end, text.length(), chipText);
        mMoreChip = moreSpan;
    }

    // Visible for testing.
    /* package */int countTokens(Editable text) {
        int tokenCount = 0;
        int start = 0;
        while (start < text.length()) {
            start = movePastTerminators(mTokenizer.findTokenEnd(text, start));
            tokenCount++;
            if (start >= text.length()) {
                break;
            }
        }
        return tokenCount;
    }

    /**
     * Create the more chip. The more chip is text that replaces any chips that
     * do not fit in the pre-defined available space when the
     * RecipientEditTextView loses focus.
     */
    // Visible for testing.
    /* package */ void createMoreChip() {
        if (mNoChips) {
            createMoreChipPlainText();
            return;
        }

        if (!mShouldShrink) {
            return;
        }
        ImageSpan[] tempMore = getSpannable().getSpans(0, getText().length(), MoreImageSpan.class);
        if (tempMore.length > 0) {
            getSpannable().removeSpan(tempMore[0]);
        }
        DrawableRecipientChip[] recipients = getSortedRecipients();

        if (recipients == null || recipients.length <= CHIP_LIMIT) {
            mMoreChip = null;
            return;
        }
        Spannable spannable = getSpannable();
        int numRecipients = recipients.length;
        int overage = numRecipients - CHIP_LIMIT;
        MoreImageSpan moreSpan = createMoreSpan(overage);
        mRemovedSpans = new ArrayList<DrawableRecipientChip>();
        int totalReplaceStart = 0;
        int totalReplaceEnd = 0;
        Editable text = getText();
        for (int i = numRecipients - overage; i < recipients.length; i++) {
            mRemovedSpans.add(recipients[i]);
            if (i == numRecipients - overage) {
                totalReplaceStart = spannable.getSpanStart(recipients[i]);
            }
            if (i == recipients.length - 1) {
                totalReplaceEnd = spannable.getSpanEnd(recipients[i]);
            }
            if (mTemporaryRecipients == null || !mTemporaryRecipients.contains(recipients[i])) {
                int spanStart = spannable.getSpanStart(recipients[i]);
                int spanEnd = spannable.getSpanEnd(recipients[i]);
                recipients[i].setOriginalText(text.toString().substring(spanStart, spanEnd));
            }
            spannable.removeSpan(recipients[i]);
        }
        if (totalReplaceEnd < text.length()) {
            totalReplaceEnd = text.length();
        }
        int end = Math.max(totalReplaceStart, totalReplaceEnd);
        int start = Math.min(totalReplaceStart, totalReplaceEnd);
        SpannableString chipText = new SpannableString(text.subSequence(start, end));
        chipText.setSpan(moreSpan, 0, chipText.length(), Spanned.SPAN_EXCLUSIVE_EXCLUSIVE);
        text.replace(start, end, chipText);
        mMoreChip = moreSpan;
        // If adding the +more chip goes over the limit, resize accordingly.
        if (!isPhoneQuery() && getLineCount() > mMaxLines) {
            setMaxLines(getLineCount());
        }
    }

    /**
     * Replace the more chip, if it exists, with all of the recipient chips it had
     * replaced when the RecipientEditTextView gains focus.
     */
    // Visible for testing.
    /*package*/ void removeMoreChip() {
        if (mMoreChip != null) {
            Spannable span = getSpannable();
            span.removeSpan(mMoreChip);
            mMoreChip = null;
            // Re-add the spans that were removed.
            if (mRemovedSpans != null && mRemovedSpans.size() > 0) {
                // Recreate each removed span.
                DrawableRecipientChip[] recipients = getSortedRecipients();
                // Start the search for tokens after the last currently visible
                // chip.
                if (recipients == null || recipients.length == 0) {
                    return;
                }
                int end = span.getSpanEnd(recipients[recipients.length - 1]);
                Editable editable = getText();
                for (DrawableRecipientChip chip : mRemovedSpans) {
                    int chipStart;
                    int chipEnd;
                    String token;
                    // Need to find the location of the chip, again.
                    token = (String) chip.getOriginalText();
                    // As we find the matching recipient for the remove spans,
                    // reduce the size of the string we need to search.
                    // That way, if there are duplicates, we always find the correct
                    // recipient.
                    chipStart = editable.toString().indexOf(token, end);
                    end = chipEnd = Math.min(editable.length(), chipStart + token.length());
                    // Only set the span if we found a matching token.
                    if (chipStart != -1) {
                        editable.setSpan(chip, chipStart, chipEnd,
                                Spannable.SPAN_EXCLUSIVE_EXCLUSIVE);
                    }
                }
                mRemovedSpans.clear();
            }
        }
    }

    /**
     * Show specified chip as selected. If the RecipientChip is just an email address,
     * selecting the chip will take the contents of the chip and place it at
     * the end of the RecipientEditTextView for inline editing. If the
     * RecipientChip is a complete contact, then selecting the chip
     * will change the background color of the chip, show the delete icon,
     * and a popup window with the address in use highlighted and any other
     * alternate addresses for the contact.
     * @param currentChip Chip to select.
     * @return A RecipientChip in the selected state or null if the chip
     * just contained an email address.
     */
    private DrawableRecipientChip selectChip(DrawableRecipientChip currentChip) {
        if (shouldShowEditableText(currentChip)) {
            CharSequence text = currentChip.getValue();
            Editable editable = getText();
            Spannable spannable = getSpannable();
            int spanStart = spannable.getSpanStart(currentChip);
            int spanEnd = spannable.getSpanEnd(currentChip);
            spannable.removeSpan(currentChip);
            editable.delete(spanStart, spanEnd);
            setCursorVisible(true);
            setSelection(editable.length());
            editable.append(text);
            return constructChipSpan(
                    RecipientEntry.constructFakeEntry((String) text, isValid(text.toString())),
                    true, false);
        } else if (currentChip.getContactId() == RecipientEntry.GENERATED_CONTACT) {
            int start = getChipStart(currentChip);
            int end = getChipEnd(currentChip);
            getSpannable().removeSpan(currentChip);
            DrawableRecipientChip newChip;
            try {
                if (mNoChips) {
                    return null;
                }
                newChip = constructChipSpan(currentChip.getEntry(), true, false);
            } catch (NullPointerException e) {
                Log.e(TAG, e.getMessage(), e);
                return null;
            }
            Editable editable = getText();
            QwertyKeyListener.markAsReplaced(editable, start, end, "");
            if (start == -1 || end == -1) {
                Log.d(TAG, "The chip being selected no longer exists but should.");
            } else {
                editable.setSpan(newChip, start, end, Spanned.SPAN_EXCLUSIVE_EXCLUSIVE);
            }
            newChip.setSelected(true);
            if (shouldShowEditableText(newChip)) {
                scrollLineIntoView(getLayout().getLineForOffset(getChipStart(newChip)));
            }
            showAddress(newChip, mAddressPopup, getWidth());
            setCursorVisible(false);
            return newChip;
        } else {
            int start = getChipStart(currentChip);
            int end = getChipEnd(currentChip);
            getSpannable().removeSpan(currentChip);
            DrawableRecipientChip newChip;
            try {
                newChip = constructChipSpan(currentChip.getEntry(), true, false);
            } catch (NullPointerException e) {
                Log.e(TAG, e.getMessage(), e);
                return null;
            }
            Editable editable = getText();
            QwertyKeyListener.markAsReplaced(editable, start, end, "");
            if (start == -1 || end == -1) {
                Log.d(TAG, "The chip being selected no longer exists but should.");
            } else {
                editable.setSpan(newChip, start, end, Spanned.SPAN_EXCLUSIVE_EXCLUSIVE);
            }
            newChip.setSelected(true);
            if (shouldShowEditableText(newChip)) {
                scrollLineIntoView(getLayout().getLineForOffset(getChipStart(newChip)));
            }
            showAlternates(newChip, mAlternatesPopup, getWidth());
            setCursorVisible(false);
            return newChip;
        }
    }

    private boolean shouldShowEditableText(DrawableRecipientChip currentChip) {
        long contactId = currentChip.getContactId();
        return contactId == RecipientEntry.INVALID_CONTACT
                || (!isPhoneQuery() && contactId == RecipientEntry.GENERATED_CONTACT);
    }

    private void showAddress(final DrawableRecipientChip currentChip, final ListPopupWindow popup,
            int width) {
        int line = getLayout().getLineForOffset(getChipStart(currentChip));
        int bottom = calculateOffsetFromBottom(line);
        // Align the alternates popup with the left side of the View,
        // regardless of the position of the chip tapped.
        popup.setWidth(width);
        popup.setAnchorView(this);
        popup.setVerticalOffset(bottom);
        popup.setAdapter(createSingleAddressAdapter(currentChip));
        popup.setOnItemClickListener(new OnItemClickListener() {
            @Override
            public void onItemClick(AdapterView<?> parent, View view, int position, long id) {
                unselectChip(currentChip);
                popup.dismiss();
            }
        });
        popup.show();
        ListView listView = popup.getListView();
        listView.setChoiceMode(ListView.CHOICE_MODE_SINGLE);
        listView.setItemChecked(0, true);
    }

    /**
     * Remove selection from this chip. Unselecting a RecipientChip will render
     * the chip without a delete icon and with an unfocused background. This is
     * called when the RecipientChip no longer has focus.
     */
    private void unselectChip(DrawableRecipientChip chip) {
        int start = getChipStart(chip);
        int end = getChipEnd(chip);
        Editable editable = getText();
        mSelectedChip = null;
        if (start == -1 || end == -1) {
            Log.w(TAG, "The chip doesn't exist or may be a chip a user was editing");
            setSelection(editable.length());
            commitDefault();
        } else {
            getSpannable().removeSpan(chip);
            QwertyKeyListener.markAsReplaced(editable, start, end, "");
            editable.removeSpan(chip);
            try {
                if (!mNoChips) {
                    editable.setSpan(constructChipSpan(chip.getEntry(), false, false),
                            start, end, Spanned.SPAN_EXCLUSIVE_EXCLUSIVE);
                }
            } catch (NullPointerException e) {
                Log.e(TAG, e.getMessage(), e);
            }
        }
        setCursorVisible(true);
        setSelection(editable.length());
        if (mAlternatesPopup != null && mAlternatesPopup.isShowing()) {
            mAlternatesPopup.dismiss();
        }
    }

    /**
     * Return whether a touch event was inside the delete target of
     * a selected chip. It is in the delete target if:
     * 1) the x and y points of the event are within the
     * delete assset.
     * 2) the point tapped would have caused a cursor to appear
     * right after the selected chip.
     * @return boolean
     */
    private boolean isInDelete(DrawableRecipientChip chip, int offset, float x, float y) {
        // Figure out the bounds of this chip and whether or not
        // the user clicked in the X portion.
        // TODO: Should x and y be used, or removed?
        return chip.isSelected() && offset == getChipEnd(chip);
    }

    /**
     * Remove the chip and any text associated with it from the RecipientEditTextView.
     */
    // Visible for testing.
    /*pacakge*/ void removeChip(DrawableRecipientChip chip) {
        Spannable spannable = getSpannable();
        int spanStart = spannable.getSpanStart(chip);
        int spanEnd = spannable.getSpanEnd(chip);
        Editable text = getText();
        int toDelete = spanEnd;
        boolean wasSelected = chip == mSelectedChip;
        // Clear that there is a selected chip before updating any text.
        if (wasSelected) {
            mSelectedChip = null;
        }
        // Always remove trailing spaces when removing a chip.
        while (toDelete >= 0 && toDelete < text.length() && text.charAt(toDelete) == ' ') {
            toDelete++;
        }
        spannable.removeSpan(chip);
        if (spanStart >= 0 && toDelete > 0) {
            text.delete(spanStart, toDelete);
        }
        if (wasSelected) {
            clearSelectedChip();
        }
    }

    /**
     * Replace this currently selected chip with a new chip
     * that uses the contact data provided.
     */
    // Visible for testing.
    /*package*/ void replaceChip(DrawableRecipientChip chip, RecipientEntry entry) {
        boolean wasSelected = chip == mSelectedChip;
        if (wasSelected) {
            mSelectedChip = null;
        }
        int start = getChipStart(chip);
        int end = getChipEnd(chip);
        getSpannable().removeSpan(chip);
        Editable editable = getText();
        CharSequence chipText = createChip(entry, false);
        if (chipText != null) {
            if (start == -1 || end == -1) {
                Log.e(TAG, "The chip to replace does not exist but should.");
                editable.insert(0, chipText);
            } else {
                if (!TextUtils.isEmpty(chipText)) {
                    // There may be a space to replace with this chip's new
                    // associated space. Check for it
                    int toReplace = end;
                    while (toReplace >= 0 && toReplace < editable.length()
                            && editable.charAt(toReplace) == ' ') {
                        toReplace++;
                    }
                    editable.replace(start, toReplace, chipText);
                }
            }
        }
        setCursorVisible(true);
        if (wasSelected) {
            clearSelectedChip();
        }
    }

    /**
     * Handle click events for a chip. When a selected chip receives a click
     * event, see if that event was in the delete icon. If so, delete it.
     * Otherwise, unselect the chip.
     */
    public void onClick(DrawableRecipientChip chip, int offset, float x, float y) {
        if (chip.isSelected()) {
            if (isInDelete(chip, offset, x, y)) {
                removeChip(chip);
            } else {
                clearSelectedChip();
            }
        }
    }

    private boolean chipsPending() {
        return mPendingChipsCount > 0 || (mRemovedSpans != null && mRemovedSpans.size() > 0);
    }

    @Override
    public void removeTextChangedListener(TextWatcher watcher) {
        mTextWatcher = null;
        super.removeTextChangedListener(watcher);
    }

    private class RecipientTextWatcher implements TextWatcher {

        @Override
        public void afterTextChanged(Editable s) {
            // If the text has been set to null or empty, make sure we remove
            // all the spans we applied.
            if (TextUtils.isEmpty(s)) {
                // Remove all the chips spans.
                Spannable spannable = getSpannable();
                DrawableRecipientChip[] chips = spannable.getSpans(0, getText().length(),
                        DrawableRecipientChip.class);
                for (DrawableRecipientChip chip : chips) {
                    spannable.removeSpan(chip);
                }
                if (mMoreChip != null) {
                    spannable.removeSpan(mMoreChip);
                }
                return;
            }
            // Get whether there are any recipients pending addition to the
            // view. If there are, don't do anything in the text watcher.
            if (chipsPending()) {
                return;
            }
            // If the user is editing a chip, don't clear it.
            if (mSelectedChip != null) {
                if (!isGeneratedContact(mSelectedChip)) {
                    setCursorVisible(true);
                    setSelection(getText().length());
                    clearSelectedChip();
                } else {
                    return;
                }
            }
            int length = s.length();
            // Make sure there is content there to parse and that it is
            // not just the commit character.
            if (length > 1) {
                if (lastCharacterIsCommitCharacter(s)) {
                    commitByCharacter();
                    return;
                }
                char last;
                int end = getSelectionEnd() == 0 ? 0 : getSelectionEnd() - 1;
                int len = length() - 1;
                if (end != len) {
                    last = s.charAt(end);
                } else {
                    last = s.charAt(len);
                }
                if (last == COMMIT_CHAR_SPACE) {
                    if (!isPhoneQuery()) {
                        // Check if this is a valid email address. If it is,
                        // commit it.
                        String text = getText().toString();
                        int tokenStart = mTokenizer.findTokenStart(text, getSelectionEnd());
                        String sub = text.substring(tokenStart, mTokenizer.findTokenEnd(text,
                                tokenStart));
                        if (!TextUtils.isEmpty(sub) && mValidator != null &&
                                mValidator.isValid(sub)) {
                            commitByCharacter();
                        }
                    }
                }
            }
        }

        @Override
        public void onTextChanged(CharSequence s, int start, int before, int count) {
            // The user deleted some text OR some text was replaced; check to
            // see if the insertion point is on a space
            // following a chip.
            if (before - count == 1) {
                // If the item deleted is a space, and the thing before the
                // space is a chip, delete the entire span.
                int selStart = getSelectionStart();
                DrawableRecipientChip[] repl = getSpannable().getSpans(selStart, selStart,
                        DrawableRecipientChip.class);
                if (repl.length > 0) {
                    // There is a chip there! Just remove it.
                    Editable editable = getText();
                    // Add the separator token.
                    int tokenStart = mTokenizer.findTokenStart(editable, selStart);
                    int tokenEnd = mTokenizer.findTokenEnd(editable, tokenStart);
                    tokenEnd = tokenEnd + 1;
                    if (tokenEnd > editable.length()) {
                        tokenEnd = editable.length();
                    }
                    editable.delete(tokenStart, tokenEnd);
                    getSpannable().removeSpan(repl[0]);
                }
            } else if (count > before) {
                if (mSelectedChip != null
                    && isGeneratedContact(mSelectedChip)) {
                    if (lastCharacterIsCommitCharacter(s)) {
                        commitByCharacter();
                        return;
                    }
                }
            }
        }

        @Override
        public void beforeTextChanged(CharSequence s, int start, int count, int after) {
            // Do nothing.
        }
    }

   public boolean lastCharacterIsCommitCharacter(CharSequence s) {
        char last;
        int end = getSelectionEnd() == 0 ? 0 : getSelectionEnd() - 1;
        int len = length() - 1;
        if (end != len) {
            last = s.charAt(end);
        } else {
            last = s.charAt(len);
        }
        return last == COMMIT_CHAR_COMMA || last == COMMIT_CHAR_SEMICOLON;
    }

    public boolean isGeneratedContact(DrawableRecipientChip chip) {
        long contactId = chip.getContactId();
        return contactId == RecipientEntry.INVALID_CONTACT
                || (!isPhoneQuery() && contactId == RecipientEntry.GENERATED_CONTACT);
    }

    /**
     * Handles pasting a {@link ClipData} to this {@link RecipientEditTextView}.
     */
    private void handlePasteClip(ClipData clip) {
        removeTextChangedListener(mTextWatcher);

        if (clip != null && clip.getDescription().hasMimeType(ClipDescription.MIMETYPE_TEXT_PLAIN)){
            for (int i = 0; i < clip.getItemCount(); i++) {
                CharSequence paste = clip.getItemAt(i).getText();
                if (paste != null) {
                    int start = getSelectionStart();
                    int end = getSelectionEnd();
                    Editable editable = getText();
                    if (start >= 0 && end >= 0 && start != end) {
                        editable.append(paste, start, end);
                    } else {
                        editable.insert(end, paste);
                    }
                    handlePasteAndReplace();
                }
            }
        }

        mHandler.post(mAddTextWatcher);
    }

    @Override
    public boolean onTextContextMenuItem(int id) {
        if (id == android.R.id.paste) {
            ClipboardManager clipboard = (ClipboardManager) getContext().getSystemService(
                    Context.CLIPBOARD_SERVICE);
            handlePasteClip(clipboard.getPrimaryClip());
            return true;
        }
        return super.onTextContextMenuItem(id);
    }

    private void handlePasteAndReplace() {
        ArrayList<DrawableRecipientChip> created = handlePaste();
        if (created != null && created.size() > 0) {
            // Perform reverse lookups on the pasted contacts.
            IndividualReplacementTask replace = new IndividualReplacementTask();
            replace.execute(created);
        }
    }

    // Visible for testing.
    /* package */ArrayList<DrawableRecipientChip> handlePaste() {
        String text = getText().toString();
        int originalTokenStart = mTokenizer.findTokenStart(text, getSelectionEnd());
        String lastAddress = text.substring(originalTokenStart);
        int tokenStart = originalTokenStart;
        int prevTokenStart = 0;
        DrawableRecipientChip findChip = null;
        ArrayList<DrawableRecipientChip> created = new ArrayList<DrawableRecipientChip>();
        if (tokenStart != 0) {
            // There are things before this!
            while (tokenStart != 0 && findChip == null && tokenStart != prevTokenStart) {
                prevTokenStart = tokenStart;
                tokenStart = mTokenizer.findTokenStart(text, tokenStart);
                findChip = findChip(tokenStart);
                if (tokenStart == originalTokenStart && findChip == null) {
                    break;
                }
            }
            if (tokenStart != originalTokenStart) {
                if (findChip != null) {
                    tokenStart = prevTokenStart;
                }
                int tokenEnd;
                DrawableRecipientChip createdChip;
                while (tokenStart < originalTokenStart) {
                    tokenEnd = movePastTerminators(mTokenizer.findTokenEnd(getText().toString(),
                            tokenStart));
                    commitChip(tokenStart, tokenEnd, getText());
                    createdChip = findChip(tokenStart);
                    if (createdChip == null) {
                        break;
                    }
                    // +1 for the space at the end.
                    tokenStart = getSpannable().getSpanEnd(createdChip) + 1;
                    created.add(createdChip);
                }
            }
        }
        // Take a look at the last token. If the token has been completed with a
        // commit character, create a chip.
        if (isCompletedToken(lastAddress)) {
            Editable editable = getText();
            tokenStart = editable.toString().indexOf(lastAddress, originalTokenStart);
            commitChip(tokenStart, editable.length(), editable);
            created.add(findChip(tokenStart));
        }
        return created;
    }

    // Visible for testing.
    /* package */int movePastTerminators(int tokenEnd) {
        if (tokenEnd >= length()) {
            return tokenEnd;
        }
        char atEnd = getText().toString().charAt(tokenEnd);
        if (atEnd == COMMIT_CHAR_COMMA || atEnd == COMMIT_CHAR_SEMICOLON) {
            tokenEnd++;
        }
        // This token had not only an end token character, but also a space
        // separating it from the next token.
        if (tokenEnd < length() && getText().toString().charAt(tokenEnd) == ' ') {
            tokenEnd++;
        }
        return tokenEnd;
    }

    private class RecipientReplacementTask extends AsyncTask<Void, Void, Void> {
        private DrawableRecipientChip createFreeChip(RecipientEntry entry) {
            try {
                if (mNoChips) {
                    return null;
                }
                return constructChipSpan(entry, false,
                        false /*leave space for contact icon */);
            } catch (NullPointerException e) {
                Log.e(TAG, e.getMessage(), e);
                return null;
            }
        }

        @Override
        protected void onPreExecute() {
            // Ensure everything is in chip-form already, so we don't have text that slowly gets
            // replaced
            final List<DrawableRecipientChip> originalRecipients =
                    new ArrayList<DrawableRecipientChip>();
            final DrawableRecipientChip[] existingChips = getSortedRecipients();
            for (int i = 0; i < existingChips.length; i++) {
                originalRecipients.add(existingChips[i]);
            }
            if (mRemovedSpans != null) {
                originalRecipients.addAll(mRemovedSpans);
            }

            final List<DrawableRecipientChip> replacements =
                    new ArrayList<DrawableRecipientChip>(originalRecipients.size());

            for (final DrawableRecipientChip chip : originalRecipients) {
                if (RecipientEntry.isCreatedRecipient(chip.getEntry().getContactId())
                        && getSpannable().getSpanStart(chip) != -1) {
                    replacements.add(createFreeChip(chip.getEntry()));
                } else {
                    replacements.add(null);
                }
            }

            processReplacements(originalRecipients, replacements);
        }

        @Override
        protected Void doInBackground(Void... params) {
            if (mIndividualReplacements != null) {
                mIndividualReplacements.cancel(true);
            }
            // For each chip in the list, look up the matching contact.
            // If there is a match, replace that chip with the matching
            // chip.
            final ArrayList<DrawableRecipientChip> recipients =
                    new ArrayList<DrawableRecipientChip>();
            DrawableRecipientChip[] existingChips = getSortedRecipients();
            for (int i = 0; i < existingChips.length; i++) {
                recipients.add(existingChips[i]);
            }
            if (mRemovedSpans != null) {
                recipients.addAll(mRemovedSpans);
            }
            ArrayList<String> addresses = new ArrayList<String>();
            DrawableRecipientChip chip;
            for (int i = 0; i < recipients.size(); i++) {
                chip = recipients.get(i);
                if (chip != null) {
                    addresses.add(createAddressText(chip.getEntry()));
                }
            }
            final BaseRecipientAdapter adapter = (BaseRecipientAdapter) getAdapter();
<<<<<<< HEAD
            if (adapter == null) {
                Log.wtf(TAG, "My assumption that this was fixed is wrong.");
                return null;
            }
            RecipientAlternatesAdapter.getMatchingRecipients(getContext(), adapter, addresses,
=======
            RecipientAlternatesAdapter.getMatchingRecipients(getContext(), addresses,
>>>>>>> b6c18ed6
                    adapter.getAccount(), new RecipientMatchCallback() {
                        @Override
                        public void matchesFound(Map<String, RecipientEntry> entries) {
                            final ArrayList<DrawableRecipientChip> replacements =
                                    new ArrayList<DrawableRecipientChip>();
                            for (final DrawableRecipientChip temp : recipients) {
                                RecipientEntry entry = null;
                                if (temp != null && RecipientEntry.isCreatedRecipient(
                                        temp.getEntry().getContactId())
                                        && getSpannable().getSpanStart(temp) != -1) {
                                    // Replace this.
                                    entry = createValidatedEntry(
                                            entries.get(tokenizeAddress(temp.getEntry()
                                                    .getDestination())));
                                }
                                if (entry != null) {
                                    replacements.add(createFreeChip(entry));
                                } else {
                                    replacements.add(null);
                                }
                            }
                            processReplacements(recipients, replacements);
                        }

                        @Override
                        public void matchesNotFound(final Set<String> unfoundAddresses) {
                            final List<DrawableRecipientChip> replacements =
                                    new ArrayList<DrawableRecipientChip>(unfoundAddresses.size());

                            for (final DrawableRecipientChip temp : recipients) {
                                if (temp != null && RecipientEntry.isCreatedRecipient(
                                        temp.getEntry().getContactId())
                                        && getSpannable().getSpanStart(temp) != -1) {
                                    if (unfoundAddresses.contains(
                                            temp.getEntry().getDestination())) {
                                        replacements.add(createFreeChip(temp.getEntry()));
                                    } else {
                                        replacements.add(null);
                                    }
                                } else {
                                    replacements.add(null);
                                }
                            }

                            processReplacements(recipients, replacements);
                        }
                    });
            return null;
        }

        private void processReplacements(final List<DrawableRecipientChip> recipients,
                final List<DrawableRecipientChip> replacements) {
            if (replacements != null && replacements.size() > 0) {
                final Runnable runnable = new Runnable() {
                    @Override
                    public void run() {
                        final Editable text = new SpannableStringBuilder(getText());
                        int i = 0;
                        for (final DrawableRecipientChip chip : recipients) {
                            final DrawableRecipientChip replacement = replacements.get(i);
                            if (replacement != null) {
                                final RecipientEntry oldEntry = chip.getEntry();
                                final RecipientEntry newEntry = replacement.getEntry();
                                final boolean isBetter =
                                        RecipientAlternatesAdapter.getBetterRecipient(
                                                oldEntry, newEntry) == newEntry;

                                if (isBetter) {
                                    // Find the location of the chip in the text currently shown.
                                    final int start = text.getSpanStart(chip);
                                    if (start != -1) {
                                        // Replacing the entirety of what the chip represented,
                                        // including the extra space dividing it from other chips.
                                        final int end =
                                                Math.min(text.getSpanEnd(chip) + 1, text.length());
                                        text.removeSpan(chip);
                                        // Make sure we always have just 1 space at the end to
                                        // separate this chip from the next chip.
                                        final SpannableString displayText =
                                                new SpannableString(createAddressText(
                                                        replacement.getEntry()).trim() + " ");
                                        displayText.setSpan(replacement, 0,
                                                displayText.length() - 1,
                                                Spanned.SPAN_EXCLUSIVE_EXCLUSIVE);
                                        // Replace the old text we found with with the new display
                                        // text, which now may also contain the display name of the
                                        // recipient.
                                        text.replace(start, end, displayText);
                                        replacement.setOriginalText(displayText.toString());
                                        replacements.set(i, null);

                                        recipients.set(i, replacement);
                                    }
                                }
                            }
                            i++;
                        }
                        setText(text);
                    }
                };

                if (Looper.myLooper() == Looper.getMainLooper()) {
                    runnable.run();
                } else {
                    mHandler.post(runnable);
                }
            }
        }
    }

    private class IndividualReplacementTask
            extends AsyncTask<ArrayList<DrawableRecipientChip>, Void, Void> {
        @Override
        protected Void doInBackground(ArrayList<DrawableRecipientChip>... params) {
            // For each chip in the list, look up the matching contact.
            // If there is a match, replace that chip with the matching
            // chip.
            final ArrayList<DrawableRecipientChip> originalRecipients = params[0];
            ArrayList<String> addresses = new ArrayList<String>();
            DrawableRecipientChip chip;
            for (int i = 0; i < originalRecipients.size(); i++) {
                chip = originalRecipients.get(i);
                if (chip != null) {
                    addresses.add(createAddressText(chip.getEntry()));
                }
            }
            final BaseRecipientAdapter adapter = (BaseRecipientAdapter) getAdapter();
            RecipientAlternatesAdapter.getMatchingRecipients(getContext(), adapter, addresses,
                    ((BaseRecipientAdapter) getAdapter()).getAccount(),
                    new RecipientMatchCallback() {

                        @Override
                        public void matchesFound(Map<String, RecipientEntry> entries) {
                            for (final DrawableRecipientChip temp : originalRecipients) {
                                if (RecipientEntry.isCreatedRecipient(temp.getEntry()
                                        .getContactId())
                                        && getSpannable().getSpanStart(temp) != -1) {
                                    // Replace this.
                                    final RecipientEntry entry = createValidatedEntry(entries
                                            .get(tokenizeAddress(temp.getEntry().getDestination())
                                                    .toLowerCase()));
                                    if (entry != null) {
                                        mHandler.post(new Runnable() {
                                            @Override
                                            public void run() {
                                                replaceChip(temp, entry);
                                            }
                                        });
                                    }
                                }
                            }
                        }

                        @Override
                        public void matchesNotFound(final Set<String> unfoundAddresses) {
                            // No action required
                        }
                    });
            return null;
        }
    }


    /**
     * MoreImageSpan is a simple class created for tracking the existence of a
     * more chip across activity restarts/
     */
    private class MoreImageSpan extends ImageSpan {
        public MoreImageSpan(Drawable b) {
            super(b);
        }
    }

    @Override
    public boolean onDown(MotionEvent e) {
        return false;
    }

    @Override
    public boolean onFling(MotionEvent e1, MotionEvent e2, float velocityX, float velocityY) {
        // Do nothing.
        return false;
    }

    @Override
    public void onLongPress(MotionEvent event) {
        if (mSelectedChip != null) {
            return;
        }
        float x = event.getX();
        float y = event.getY();
        int offset = putOffsetInRange(getOffsetForPosition(x, y));
        DrawableRecipientChip currentChip = findChip(offset);
        if (currentChip != null) {
            if (mDragEnabled) {
                // Start drag-and-drop for the selected chip.
                startDrag(currentChip);
            } else {
                // Copy the selected chip email address.
                showCopyDialog(currentChip.getEntry().getDestination());
            }
        }
    }

    /**
     * Enables drag-and-drop for chips.
     */
    public void enableDrag() {
        mDragEnabled = true;
    }

    /**
     * Starts drag-and-drop for the selected chip.
     */
    private void startDrag(DrawableRecipientChip currentChip) {
        String address = currentChip.getEntry().getDestination();
        ClipData data = ClipData.newPlainText(address, address + COMMIT_CHAR_COMMA);

        // Start drag mode.
        startDrag(data, new RecipientChipShadow(currentChip), null, 0);

        // Remove the current chip, so drag-and-drop will result in a move.
        // TODO (phamm): consider readd this chip if it's dropped outside a target.
        removeChip(currentChip);
    }

    /**
     * Handles drag event.
     */
    @Override
    public boolean onDragEvent(DragEvent event) {
        switch (event.getAction()) {
            case DragEvent.ACTION_DRAG_STARTED:
                // Only handle plain text drag and drop.
                return event.getClipDescription().hasMimeType(ClipDescription.MIMETYPE_TEXT_PLAIN);
            case DragEvent.ACTION_DRAG_ENTERED:
                requestFocus();
                return true;
            case DragEvent.ACTION_DROP:
                handlePasteClip(event.getClipData());
                return true;
        }
        return false;
    }

    /**
     * Drag shadow for a {@link RecipientChip}.
     */
    private final class RecipientChipShadow extends DragShadowBuilder {
        private final DrawableRecipientChip mChip;

        public RecipientChipShadow(DrawableRecipientChip chip) {
            mChip = chip;
        }

        @Override
        public void onProvideShadowMetrics(Point shadowSize, Point shadowTouchPoint) {
            Rect rect = mChip.getBounds();
            shadowSize.set(rect.width(), rect.height());
            shadowTouchPoint.set(rect.centerX(), rect.centerY());
        }

        @Override
        public void onDrawShadow(Canvas canvas) {
            mChip.draw(canvas);
        }
    }

    private void showCopyDialog(final String address) {
        mCopyAddress = address;
        mCopyDialog.setTitle(address);
        mCopyDialog.setContentView(R.layout.copy_chip_dialog_layout);
        mCopyDialog.setCancelable(true);
        mCopyDialog.setCanceledOnTouchOutside(true);
        Button button = (Button)mCopyDialog.findViewById(android.R.id.button1);
        button.setOnClickListener(this);
        int btnTitleId;
        if (isPhoneQuery()) {
            btnTitleId = R.string.copy_number;
        } else {
            btnTitleId = R.string.copy_email;
        }
        String buttonTitle = getContext().getResources().getString(btnTitleId);
        button.setText(buttonTitle);
        mCopyDialog.setOnDismissListener(this);
        mCopyDialog.show();
    }

    @Override
    public boolean onScroll(MotionEvent e1, MotionEvent e2, float distanceX, float distanceY) {
        // Do nothing.
        return false;
    }

    @Override
    public void onShowPress(MotionEvent e) {
        // Do nothing.
    }

    @Override
    public boolean onSingleTapUp(MotionEvent e) {
        // Do nothing.
        return false;
    }

    @Override
    public void onDismiss(DialogInterface dialog) {
        mCopyAddress = null;
    }

    @Override
    public void onClick(View v) {
        // Copy this to the clipboard.
        ClipboardManager clipboard = (ClipboardManager) getContext().getSystemService(
                Context.CLIPBOARD_SERVICE);
        clipboard.setPrimaryClip(ClipData.newPlainText("", mCopyAddress));
        mCopyDialog.dismiss();
    }

    protected boolean isPhoneQuery() {
        return getAdapter() != null
                && ((BaseRecipientAdapter) getAdapter()).getQueryType()
                    == BaseRecipientAdapter.QUERY_TYPE_PHONE;
    }
}<|MERGE_RESOLUTION|>--- conflicted
+++ resolved
@@ -2493,15 +2493,7 @@
                 }
             }
             final BaseRecipientAdapter adapter = (BaseRecipientAdapter) getAdapter();
-<<<<<<< HEAD
-            if (adapter == null) {
-                Log.wtf(TAG, "My assumption that this was fixed is wrong.");
-                return null;
-            }
             RecipientAlternatesAdapter.getMatchingRecipients(getContext(), adapter, addresses,
-=======
-            RecipientAlternatesAdapter.getMatchingRecipients(getContext(), addresses,
->>>>>>> b6c18ed6
                     adapter.getAccount(), new RecipientMatchCallback() {
                         @Override
                         public void matchesFound(Map<String, RecipientEntry> entries) {
